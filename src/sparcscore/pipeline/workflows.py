from sparcscore.pipeline.segmentation import (
    Segmentation,
    ShardedSegmentation,
    TimecourseSegmentation,
    MultithreadedSegmentation,
)
from sparcscore.processing.preprocessing import percentile_normalization, downsample_img
from sparcscore.processing.utils import plot_image, visualize_class
from sparcscore.processing.segmentation import (
    segment_local_threshold,
    segment_global_threshold,
    numba_mask_centroid,
    contact_filter,
    size_filter,
    _class_size,
    global_otsu,
)

import os
import sys
import numpy as np
import pandas as pd
import torch
import gc
import matplotlib.pyplot as plt
import skfmm
import time
from collections import defaultdict

from functools import partial
from multiprocessing import Pool
import multiprocessing

from skimage.filters import median
from skimage.morphology import binary_erosion, disk, dilation, erosion
from skimage.segmentation import watershed
from skimage.color import label2rgb
from skimage.transform import resize_local_mean

# for cellpose segmentation
from cellpose import models

class BaseSegmentation(Segmentation):
    def __init__(self, *args, **kwargs):
        super().__init__(*args, **kwargs)

    def _normalization(self, input_image):
        self.log("Starting with normalized map")
        if type(self.config["lower_quantile_normalization"]) == float:
            self.log("Normalizing each channel to the same range")
            self.maps["normalized"] = percentile_normalization(
                input_image,
                self.config["lower_quantile_normalization"],
                self.config["upper_quantile_normalization"],
            )
        else:
            if len(self.config["lower_quantile_normalization"])!= input_image.shape[0]:
                sys.exit("please specify normalization range for each input channel")
            self.log("Normalizing each channel individually.")
            normalized = []
            for i in range(input_image.shape[0]):
                lower = self.config["lower_quantile_normalization"][i]
                upper = self.config["upper_quantile_normalization"][i]
                normalized.append(percentile_normalization(
                input_image[i],
                lower,
                upper,
            ))
            self.maps["normalized"] = np.array(normalized)
        self.save_map("normalized")
        self.log("Normalized map created")

    def _median_calculation(self):
        self.log("Started with median map")
        self.maps["median"] = np.copy(self.maps["normalized"])

        for i, channel in enumerate(self.maps["median"]):
            self.maps["median"][i] = median(
                channel, disk(self.config["median_filter_size"])
            )

        self.save_map("median")
        self.log("Median map created")

    def _nucleus_thresholding(self):
        self.log("Generating thresholded nucleus map.")

        nucleus_map_tr = percentile_normalization(
            self.maps["median"][0],
            self.config["nucleus_segmentation"]["lower_quantile_normalization"],
            self.config["nucleus_segmentation"]["upper_quantile_normalization"],
        )

        # Use manual threshold if defined in ["wga_segmentation"]["threshold"]
        # If not, use global otsu
        if (
            "threshold" in self.config["nucleus_segmentation"]
            and "median_block" in self.config["nucleus_segmentation"]
        ):
            self.maps["nucleus_segmentation"] = segment_local_threshold(
                nucleus_map_tr,
                dilation=self.config["nucleus_segmentation"]["dilation"],
                thr=self.config["nucleus_segmentation"]["threshold"],
                median_block=self.config["nucleus_segmentation"]["median_block"],
                min_distance=self.config["nucleus_segmentation"]["min_distance"],
                peak_footprint=self.config["nucleus_segmentation"]["peak_footprint"],
                speckle_kernel=self.config["nucleus_segmentation"]["speckle_kernel"],
                median_step=self.config["nucleus_segmentation"]["median_step"],
                debug=self.debug,
            )
        else:
            self.log(
                "No threshold or median_block for nucleus segmentation defined, global otsu will be used."
            )
            self.maps["nucleus_segmentation"] = segment_global_threshold(
                nucleus_map_tr,
                dilation=self.config["nucleus_segmentation"]["dilation"],
                min_distance=self.config["nucleus_segmentation"]["min_distance"],
                peak_footprint=self.config["nucleus_segmentation"]["peak_footprint"],
                speckle_kernel=self.config["nucleus_segmentation"]["speckle_kernel"],
                debug=self.debug,
            )

        del nucleus_map_tr
        self.save_map("nucleus_segmentation")
        self.log("Thresholded nucleus map created.")

    def _nucleus_mask_generation(self):
        self.log("Started with nucleus mask map")
        self.maps["nucleus_mask"] = np.clip(self.maps["nucleus_segmentation"], 0, 1)
        self.save_map("nucleus_mask")
        self.log(
            "Nucleus mask map created with {} elements".format(
                np.max(self.maps["nucleus_segmentation"])
            )
        )

    def _filter_nuclei_classes(self):
        # filter nuclei based on size and contact
        center_nuclei, length = _class_size(
            self.maps["nucleus_segmentation"], debug=self.debug
        )
        all_classes = np.unique(self.maps["nucleus_segmentation"])

        # ids of all nuclei  s which are unconnected and can be used for further analysis
        labels_nuclei_unconnected = contact_filter(
            self.maps["nucleus_segmentation"],
            threshold=self.config["nucleus_segmentation"]["contact_filter"],
            reindex=False,
        )
        classes_nuclei_unconnected = np.unique(labels_nuclei_unconnected)

        self.log(
            "Filtered out due to contact limit: {} ".format(
                len(all_classes) - len(classes_nuclei_unconnected)
            )
        )

        labels_nuclei_filtered = size_filter(
            self.maps["nucleus_segmentation"],
            limits=[
                self.config["nucleus_segmentation"]["min_size"],
                self.config["nucleus_segmentation"]["max_size"],
            ],
        )

        classes_nuclei_filtered = np.unique(labels_nuclei_filtered)

        self.log(
            "Filtered out due to size limit: {} ".format(
                len(all_classes) - len(classes_nuclei_filtered)
            )
        )

        filtered_classes = set(classes_nuclei_unconnected).intersection(
            set(classes_nuclei_filtered)
        )
        self.log("Filtered out: {} ".format(len(all_classes) - len(filtered_classes)))

        if self.debug:
            self._plot_nucleus_size_distribution(length)
            self._visualize_nucleus_segmentation(
                classes_nuclei_unconnected, classes_nuclei_filtered
            )

        return (all_classes, filtered_classes, center_nuclei)

    def _cellmembrane_mask_calculation(self):
        self.log("Started with WGA mask map")

        if "wga_background_image" in self.config["wga_segmentation"]:
            if self.config["wga_segmentation"]["wga_background_image"]:
                # Perform percentile normalization
                wga_mask_comp = percentile_normalization(
                    self.maps["median"][-1],
                    self.config["wga_segmentation"]["lower_quantile_normalization"],
                    self.config["wga_segmentation"]["upper_quantile_normalization"],
                )
            else:
                # Perform percentile normalization
                wga_mask_comp = percentile_normalization(
                    self.maps["median"][1],
                    self.config["wga_segmentation"]["lower_quantile_normalization"],
                    self.config["wga_segmentation"]["upper_quantile_normalization"],
                )
        else:
            # Perform percentile normalization
            wga_mask_comp = percentile_normalization(
                self.maps["median"][1],
                self.config["wga_segmentation"]["lower_quantile_normalization"],
                self.config["wga_segmentation"]["upper_quantile_normalization"],
            )

        # Use manual threshold if defined in ["wga_segmentation"]["threshold"]
        # If not, use global otsu
        if "threshold" in self.config["wga_segmentation"]:
            wga_mask = wga_mask_comp < self.config["wga_segmentation"]["threshold"]
        else:
            self.log(
                "No treshold for cytosol segmentation defined, global otsu will be used."
            )
            wga_mask = wga_mask_comp < global_otsu(wga_mask_comp)

        wga_mask = wga_mask.astype(float)
        wga_mask -= self.maps["nucleus_mask"]
        wga_mask = np.clip(wga_mask, 0, 1)

        # Apply dilation and erosion
        wga_mask = dilation(
            wga_mask, footprint=disk(self.config["wga_segmentation"]["erosion"])
        )
        self.maps["wga_mask"] = binary_erosion(
            wga_mask, footprint=disk(self.config["wga_segmentation"]["dilation"])
        )

        self.save_map("wga_mask")
        self.log("WGA mask map created")

    def _cellmembrane_potential_mask(self):
        self.log("Started with WGA potential map")

        wga_mask_comp = self.maps["median"][1] - np.quantile(
            self.maps["median"][1], 0.02
        )

        nn = np.quantile(self.maps["median"][1], 0.98)
        wga_mask_comp = wga_mask_comp / nn
        wga_mask_comp = np.clip(wga_mask_comp, 0, 1)

        # subtract golgi and dapi channel from wga
        diff = np.clip(wga_mask_comp - self.maps["median"][0], 0, 1)
        diff = np.clip(diff - self.maps["nucleus_mask"], 0, 1)
        diff = 1 - diff

        # enhance WGA map to generate speedmap
        # WGA 0.7-0.9
        min_clip = self.config["wga_segmentation"]["min_clip"]
        max_clip = self.config["wga_segmentation"]["max_clip"]
        diff = (np.clip(diff, min_clip, max_clip) - min_clip) / (max_clip - min_clip)

        diff = diff * 0.9 + 0.1
        diff = diff.astype(dtype=float)

        self.maps["wga_potential"] = diff

        self.save_map("wga_potential")
        self.log("WGA mask potential created")

    def _cellmembrane_fastmarching(self, center_nuclei):
        self.log("Started with fast marching")
        fmm_marker = np.ones_like(self.maps["median"][0])
        px_center = np.round(center_nuclei).astype(np.uint64)
        for center in px_center[1:]:
            fmm_marker[center[0], center[1]] = 0

        fmm_marker = np.ma.MaskedArray(fmm_marker, self.maps["wga_mask"])
        travel_time = skfmm.travel_time(fmm_marker, self.maps["wga_potential"])

        if not isinstance(travel_time, np.ma.core.MaskedArray):
            raise TypeError(
                "Travel_time for WGA based segmentation returned no MaskedArray. This is most likely due to missing WGA background determination."
            )

        self.maps["travel_time"] = travel_time.filled(fill_value=np.max(travel_time))

        self.save_map("travel_time")
        self.log("Fast marching finished")

    def _cellmembrane_watershed(self, center_nuclei):
        self.log("Started with watershed")

        marker = np.zeros_like(self.maps["median"][1])
        px_center = np.round(center_nuclei).astype(np.uint64)
        for i, center in enumerate(px_center[1:]):
            marker[center[0], center[1]] = i + 1

        wga_labels = watershed(
            self.maps["travel_time"], marker, mask=self.maps["wga_mask"] == 0
        )
        self.maps["watershed"] = np.where(self.maps["wga_mask"] > 0.5, 0, wga_labels)

        if self.debug:
            self._visualize_watershed_results(center_nuclei)

        self.save_map("watershed")
        self.log("watershed finished")

    def _filter_cells_cytosol_size(self, all_classes, filtered_classes):
        # filter cells based on cytosol size
        center_cell, length, coords = numba_mask_centroid(
            self.maps["watershed"], debug=self.debug
        )

        all_classes_wga = np.unique(self.maps["watershed"])

        labels_wga_filtered = size_filter(
            self.maps["watershed"],
            limits=[
                self.config["wga_segmentation"]["min_size"],
                self.config["wga_segmentation"]["max_size"],
            ],
        )

        classes_wga_filtered = np.unique(labels_wga_filtered)

        self.log(
            "Cells filtered out due to cytosol size limit: {} ".format(
                len(all_classes_wga) - len(classes_wga_filtered)
            )
        )

        filtered_classes_wga = set(classes_wga_filtered)
        filtered_classes = set(filtered_classes).intersection(filtered_classes_wga)
        self.log("Filtered out: {} ".format(len(all_classes) - len(filtered_classes)))
        self.log("Remaining: {} ".format(len(filtered_classes)))

        if self.debug:
            self._plot_cytosol_size_distribution(length)
            self._visualize_cytosol_filtering(classes_wga_filtered)

        return filtered_classes

    # functions to generate quality control plots
    def _dapi_median_intensity_plot(self):
        # generate plot of dapi median intensity
        plt.hist(self.maps["median"][0].flatten(), bins=100, log=False)
        plt.xlabel("intensity")
        plt.ylabel("frequency")
        plt.yscale("log")
        plt.title("DAPI intensity distribution")
        plt.savefig("dapi_intensity_dist.png")
        plt.show()

    def _cellmembrane_median_intensity_plot(self):
        # generate plot of median Cellmembrane Marker intensity
        plt.hist(self.maps["median"][1].flatten(), bins=100, log=False)
        plt.xlabel("intensity")
        plt.ylabel("frequency")
        plt.yscale("log")
        plt.title("WGA intensity distribution")
        plt.savefig("wga_intensity_dist.png")
        plt.show()

    def _visualize_nucleus_segmentation(
        self, classes_nuclei_unconnected, classes_nuclei_filtered
    ):
        um_p_px = 665 / 1024  # what is this!!?? @GWallmann
        um_2_px = um_p_px * um_p_px  # what is this!!?? @GWallmann

        visualize_class(
            classes_nuclei_unconnected,
            self.maps["nucleus_segmentation"],
            self.maps["normalized"][0],
        )
        visualize_class(
            classes_nuclei_filtered,
            self.maps["nucleus_segmentation"],
            self.maps["normalized"][0],
        )

    def _plot_nucleus_size_distribution(self, length):
        plt.hist(length, bins=50)
        plt.xlabel("px area")
        plt.ylabel("number")
        plt.title("Nucleus size distribution")
        plt.savefig("nucleus_size_dist.png")
        plt.show()

    def _plot_cytosol_size_distribution(self, length):
        plt.hist(length, bins=50)
        plt.xlabel("px area")
        plt.ylabel("number")
        plt.title("Cytosol size distribution")
        plt.savefig("cytosol_size_dist.png")
        plt.show()

    def _visualize_watershed_results(self, center_nuclei):
        image = label2rgb(
            self.maps["watershed"], self.maps["normalized"][0], bg_label=0, alpha=0.2
        )

        fig = plt.figure(frameon=False)
        fig.set_size_inches(10, 10)
        ax = plt.Axes(fig, [0.0, 0.0, 1.0, 1.0])
        ax.set_axis_off()
        fig.add_axes(ax)
        ax.imshow(image)
        plt.scatter(center_nuclei[:, 1], center_nuclei[:, 0], color="red")
        plt.savefig(os.path.join(self.directory, "watershed.png"))
        plt.show()

    def _visualize_cytosol_filtering(self, classes_wga_filtered):
        um_p_px = 665 / 1024  # what is this!!?? @GWallmann
        um_2_px = um_p_px * um_p_px  # what is this!!?? @GWallmann

        visualize_class(
            classes_wga_filtered, self.maps["watershed"], self.maps["normalized"][1]
        )
        visualize_class(
            classes_wga_filtered, self.maps["watershed"], self.maps["normalized"][0]
        )
    
    def _read_cellpose_model(self, modeltype, name, use_GPU):
        if modeltype == "pretrained":
            model = models.Cellpose(model_type=name, gpu=use_GPU)
        elif modeltype == "custom":
            model = models.CellposeModel(pretrained_model = name, gpu=use_GPU)
        return model
    
    def return_empty_mask(self, input_image):
        n_channels, x, y = input_image.shape
        self.save_segmentation(input_image, np.zeros((2, x, y)), [])

class WGASegmentation(BaseSegmentation):
    def __init__(self, *args, **kwargs):
        super().__init__(*args, **kwargs)

    def _finalize_segmentation_results(self):
        # The required maps are the nucelus channel and a membrane marker channel like WGA
        required_maps = [self.maps["normalized"][0], self.maps["normalized"][1]]

        # Feature maps are all further channel which contain phenotypes needed for the classification
        if "wga_background_image" in self.config["wga_segmentation"]:
            if self.config["wga_segmentation"]["wga_background_image"]:
                # remove last channel since this is a pseudo channel to perform the WGA background calculation on
                feature_maps = [element for element in self.maps["normalized"][2:-1]]
            else:
                feature_maps = [element for element in self.maps["normalized"][2:]]
        else:
            feature_maps = [element for element in self.maps["normalized"][2:]]

        channels = np.stack(required_maps + feature_maps).astype(np.float64)

        segmentation = np.stack(
            [self.maps["nucleus_segmentation"], self.maps["watershed"]]
        ).astype(np.uint64)

        return channels, segmentation

    def process(self, input_image):
        
        self.maps = {
            "normalized": None,
            "median": None,
            "nucleus_segmentation": None,
            "nucleus_mask": None,
            "wga_mask": None,
            "wga_potential": None,
            "travel_time": None,
            "watershed": None,
        }

        start_from = self.load_maps_from_disk()

        if self.identifier is not None:
            self.log(
                f"Segmentation started shard {self.identifier}, starting from checkpoint {start_from}"
            )

        else:
            self.log(f"Segmentation started, starting from checkpoint {start_from}")

        # Normalization
        if start_from <= 0:
            self._normalization(input_image)

        # Median calculation
        if start_from <= 1:
            self._median_calculation()

            if self.debug:
                self._dapi_median_intensity_plot()
                self._cellmembrane_median_intensity_plot()

        # segment dapi channels based on local tresholding
        if start_from <= 2:
            self.log("Started performing nucleus segmentation.")
            self._nucleus_thresholding()

        # Calc nucleus map
        if start_from <= 3:
            self._nucleus_mask_generation()

        all_classes, filtered_classes, center_nuclei = self._filter_nuclei_classes()

        # create background map based on WGA
        if start_from <= 4:
            self._cellmembrane_mask_calculation()

        # create WGA potential map
        if start_from <= 5:
            self._cellmembrane_potential_mask()

        # WGA cytosol segmentation by fast marching

        if start_from <= 6:
            self._cellmembrane_fastmarching(center_nuclei)

        if start_from <= 7:
            self._cellmembrane_watershed(center_nuclei)

        filtered_classes = self._filter_cells_cytosol_size(
            all_classes, filtered_classes
        )
        channels, segmentation = self._finalize_segmentation_results()

        results = self.save_segmentation(channels, segmentation, filtered_classes)

        # self.save_segmentation_zarr(channels, segmentation) #currently save both since we have not fully converted.
        return results


class ShardedWGASegmentation(ShardedSegmentation):
    method = WGASegmentation

    def __init__(self, *args, **kwargs):
        super().__init__(*args, **kwargs)


class DAPISegmentation(BaseSegmentation):
    def __init__(self, *args, **kwargs):
        super().__init__(*args, **kwargs)

    def _finalize_segmentation_results(self):
        # The required maps are only nucleus channel
        required_maps = [self.maps["normalized"][0]]

        # Feature maps are all further channel which contain phenotypes needed for the classification
        feature_maps = [element for element in self.maps["normalized"][1:]]

        channels = np.stack(required_maps + feature_maps).astype(np.float64)

        segmentation = np.stack([self.maps["nucleus_segmentation"]]).astype(np.uint64)
        return (channels, segmentation)

    def process(self, input_image):

        self.maps = {
            "normalized": None,
            "median": None,
            "nucleus_segmentation": None,
            "nucleus_mask": None,
            "travel_time": None,
        }

        start_from = self.load_maps_from_disk()

        if self.identifier is not None:
            self.log(
                f"Segmentation started shard {self.identifier}, starting from checkpoint {start_from}"
            )

        else:
            self.log(f"Segmentation started, starting from checkpoint {start_from}")

        # Normalization
        if start_from <= 0:
            self._normalization(input_image)

        # Median calculation
        if start_from <= 1:
            self._median_calculation()

            if self.debug:
                self._dapi_median_intensity_plot()

        # segment dapi channels based on local thresholding
        if start_from <= 2:
            self.log("Started performing nucleus segmentation.")
            self._nucleus_thresholding()

        # Calc nucleus map
        if start_from <= 3:
            self._nucleus_mask_generation()

        _, filtered_classes, _ = self._filter_nuclei_classes()
        channels, segmentation = self._finalize_segmentation_results()

        self.save_segmentation(channels, segmentation, filtered_classes)
        # self.save_segmentation_zarr(channels, segmentation) #currently save both since we have not fully converted.


class ShardedDAPISegmentation(ShardedSegmentation):
    method = DAPISegmentation

    # def __init__(self, *args, **kwargs):
    #     super().__init__(*args, **kwargs)


class DAPISegmentationCellpose(BaseSegmentation):
    def __init__(self, *args, **kwargs):
        super().__init__(*args, **kwargs)

    def _finalize_segmentation_results(self):
        # The required maps are only nucleus channel
        required_maps = [self.maps["normalized"][0]]

        # Feature maps are all further channel which contain phenotypes needed for the classification
        if self.maps["normalized"].shape[0] > 1:
            feature_maps = [element for element in self.maps["normalized"][1:]]

            channels = np.stack(required_maps + feature_maps).astype(np.float64)
        else:
            channels = np.stack(required_maps).astype(np.float64)

        segmentation = np.stack([self.maps["nucleus_segmentation"]]).astype("uint64")
        return (channels, segmentation)

    def cellpose_segmentation(self, input_image):

        try:
            current = multiprocessing.current_process()
            cpu_name = current.name
            gpu_id_list = current.gpu_id_list
            cpu_id = int(cpu_name[cpu_name.find('-') + 1:]) - 1
            gpu_id = gpu_id_list[cpu_id]
            self.log(f'starting process on GPU {gpu_id}')
            status = "multi_GPU"
        except:
            gpu_id = 0
            self.log(f'running on default GPU.')
            status = "single_GPU"
        
        gc.collect()
        torch.cuda.empty_cache() 
        
         # run this every once in a while to clean up cache and remove old variables

        # check that image is int
        input_image = input_image.astype("int64")

        # check if GPU is available
        if torch.cuda.is_available():
            if status == "multi_GPU":
                use_GPU = f"cuda:{gpu_id}"
            else:
                use_GPU = True
        else:
            use_GPU = False

        self.log(f"GPU Status for segmentation: {use_GPU}")

        # load correct segmentation model
        model = models.Cellpose(model_type="nuclei", gpu=use_GPU)
        masks = model.eval([input_image], diameter=None, channels=[1, 0])[0]
        masks = np.array(masks)  # convert to array

        self.log(f"Segmented mask shape: {masks.shape}")
        self.maps["nucleus_segmentation"] = masks.reshape(
            masks.shape[1:]
        )  # need to add reshape so that hopefully saving works out

        #manually delete model and perform gc to free up memory on GPU
        del model
        gc.collect()
        torch.cuda.empty_cache()  

    def process(self, input_image):
        # initialize location to save masks to
        self.maps = {"normalized": None, "nucleus_segmentation": None}

        # could add a normalization step here if so desired
        self.maps["normalized"] = input_image

        self.log("Starting Cellpose DAPI Segmentation.")

        self.cellpose_segmentation(input_image)

        # currently no implemented filtering steps to remove nuclei outside of specific thresholds
        all_classes = np.unique(self.maps["nucleus_segmentation"])

        channels, segmentation = self._finalize_segmentation_results()

        results = self.save_segmentation(channels, segmentation, all_classes)
        return results


class ShardedDAPISegmentationCellpose(ShardedSegmentation):
    method = DAPISegmentationCellpose



class CytosolSegmentationCellpose(BaseSegmentation):
    def __init__(self, *args, **kwargs):
        super().__init__(*args, **kwargs)

    def _finalize_segmentation_results(self):
        # The required maps are only nucleus channel
        required_maps = [self.maps["normalized"][0], self.maps["normalized"][1]]

        # Feature maps are all further channel which contain phenotypes needed for the classification
        if self.maps["normalized"].shape[0] > 2:
            feature_maps = [element for element in self.maps["normalized"][2:]]
            channels = np.stack(required_maps + feature_maps).astype(np.uint16)
        else:
            channels = np.stack(required_maps).astype(np.uint16)

        segmentation = np.stack(
            [self.maps["nucleus_segmentation"], self.maps["cytosol_segmentation"]]
        ).astype(np.uint32)
        
        return channels, segmentation

    def cellpose_segmentation(self, input_image):

        try:
            current = multiprocessing.current_process()
            self.log(f"current process: {current}")
            cpu_name = current.name
            self.log(f"cpu name: {cpu_name}")
            gpu_id_list = current.gpu_id_list
            self.log(f"gpu id list: {gpu_id_list}")
            cpu_id = int(cpu_name[cpu_name.find('-') + 1:]) - 1
            self.log(f"cpu id: {cpu_id}")
            gpu_id = gpu_id_list[cpu_id]
            self.log(f"gpu id: {gpu_id}")
            self.log(f'starting process on GPU {gpu_id}')
            status = "multi_GPU"
        except:
            gpu_id = 0
            self.log(f'running on default GPU.')
            status = "single_GPU"
            
        # clean up old cached variables to free up GPU memory
        gc.collect()
        torch.cuda.empty_cache()  

        # check that image is int
        input_image = input_image.astype(np.uint16)

        # check if GPU is available
        if torch.cuda.is_available():
            if status == "multi_GPU":
                use_GPU = f"cuda:{gpu_id}"
            else:
                use_GPU = True
        else:
            use_GPU = False

        # currently no real acceleration through using GPU as we can't load batches
        self.log(f"GPU Status for segmentation: {use_GPU}")

        # load correct segmentation model for nuclei
        if "model" in self.config["nucleus_segmentation"].keys():
            model_name = self.config["nucleus_segmentation"]["model"]
            model = self._read_cellpose_model("pretrained", model_name, use_GPU)
        elif "model_path" in self.config["nucleus_segmentation"].keys():
            model_name = self.config["nucleus_segmentation"]["model_path"]
            model = self._read_cellpose_model("custom", model_name, use_GPU)

        if "diameter" in self.config["nucleus_segmentation"].keys():
            diameter = self.config["nucleus_segmentation"]["diameter"]
        else:
            diameter = None

        self.log(f"Segmenting nuclei using the following model: {model_name}")

        masks_nucleus = model.eval(
            [input_image], diameter=diameter, channels=[1, 0]
        )[0]
        
        masks_nucleus = np.array(masks_nucleus)  # convert to array

        #manually delete model and perform gc to free up memory on GPU
        del model
        gc.collect()
        torch.cuda.empty_cache()  

        # load correct segmentation model for cytosol
        if "model" in self.config["cytosol_segmentation"].keys():
            model_name = self.config["cytosol_segmentation"]["model"]
            model = self._read_cellpose_model("pretrained", model_name, use_GPU)
        elif "model_path" in self.config["cytosol_segmentation"].keys():
            model_name = self.config["cytosol_segmentation"]["model_path"]
            model = self._read_cellpose_model("custom", model_name, use_GPU)

        if "diameter" in self.config["cytosol_segmentation"].keys():
            diameter = self.config["cytosol_segmentation"]["diameter"]
        else:
            diameter = None

        self.log(f"Segmenting cytosol using the following model: {model_name}")
        masks_cytosol = model.eval(
            [input_image], diameter=diameter, channels=[2, 1]
        )[0]

        masks_cytosol = np.array(masks_cytosol)  # convert to array

        #manually delete model and perform gc to free up memory on GPU
        del model
        gc.collect()
        torch.cuda.empty_cache() 

        if self.debug:
            # save unfiltered masks for visualization of filtering process
            masks_nucleus_unfiltered = masks_nucleus.copy()
            masks_cytosol_unfiltered = masks_cytosol.copy()

        #log start time of cell filtering to track
        timing_info = []
        
        start = time.time()

        timing_info.append(("start_time", "Time when started the segmentation run", start))

        all_nucleus_ids = np.unique(masks_nucleus)[1:]
        nucleus_cytosol_pairs = {}

        self.log(f"Number of nuclei to filter: {len(all_nucleus_ids)}")

        ### STEP 1: filter cells based on having a matching cytosol mask
        current_time = time.time()
        timing_info.append(("start_time", "Time when starting filtering cells (for nucleus_id in all_nucleus_ids) = STEP 1", current_time))
    
        for nucleus_id in all_nucleus_ids:
            time_in_the_loop = time.time()

            # get the nucleus and set the background to 0 and the nucleus to 1
            nucleus = (masks_nucleus == nucleus_id)
            # now get the coordinates of the nucleus
            nucleus_pixels = np.nonzero(nucleus)

            timing_info.append(("STEP 1.1", f"Time required for getting nucleus pixels in seconds for nucleus {nucleus_id}", time.time() - time_in_the_loop))

            time_in_the_loop = time.time()

            # check if those indices are not background in the cytosol mask
            potential_cytosol = masks_cytosol[nucleus_pixels]

            timing_info.append(("STEP 1.2", f"Time required for getting potential cytosol pixels in seconds for nucleus {nucleus_id}", time.time() - time_in_the_loop))

            if np.all(potential_cytosol != 0):
                time_in_the_loop = time.time()

                unique_cytosol, counts = np.unique(
                    potential_cytosol, return_counts=True
                )
                all_counts = np.sum(counts)
                cytosol_proportions = counts / all_counts

                timing_info.append(("STEP 1.3", f"Time required for getting unique cytosol pixels and calculating their proportions in seconds for nucleus {nucleus_id}", time.time() - time_in_the_loop))

                if np.any(cytosol_proportions >= self.config["filtering_threshold"]):
                    time_in_the_loop = time.time()

                    # get the cytosol_id with max proportion
                    cytosol_id = unique_cytosol[
                        np.argmax(cytosol_proportions >= self.config["filtering_threshold"])
                    ]
                    nucleus_cytosol_pairs[nucleus_id] = cytosol_id
                else:
                    nucleus_cytosol_pairs[nucleus_id] = 0

                timing_info.append(("STEP 1.4", f"Time required for getting cytosol_id with max proportion in seconds for nucleus {nucleus_id}", time.time() - time_in_the_loop))
        
        timing_info.append(("STEP 1",  "Time required for filtering cells (for nucleus_id in all_nucleus_ids) in seconds", time.time() - current_time))

        ### STEP 2: count the occurrences of each cytosol value
        new_time = time.time()
        timing_info.append(("start_time", "Time when started counting the occurences of each cytosol id = STEP 2", new_time))

        # check if there are any cytosol masks that are assigned to multiple nuclei
        cytosol_count = defaultdict(int)

        # Count the occurrences of each cytosol value
        for cytosol in nucleus_cytosol_pairs.values():
            cytosol_count[cytosol] += 1
        
        timing_info.append(("STEP 2", "Time required for counting the occurences of each cytosol id in seconds", time.time() - new_time))
        
        ### STEP 3: filter cytosol ids that are assigned to more than one nucleus
        new_time = time.time()
        timing_info.append(("start_time", "Time when started finding cytosol ids assigned to more than one nucleus = STEP 3", new_time))

        # Find cytosol values assigned to more than one nucleus
        for nucleus, cytosol in nucleus_cytosol_pairs.items():
            if cytosol_count[cytosol] > 1:
                nucleus_cytosol_pairs[nucleus] = 0
        
        timing_info.append(("STEP 3", "Time required for filtering cytosol ids that are assigned to more than one nucleus in seconds", time.time() - new_time))

        ### STEP 4: filter cytosol masks that are not in the lookup table
        new_time = time.time()
        timing_info.append(("start_time", "Time when started filtering cytosol masks that are not in the lookup table = STEP 4", new_time))

        # get unique cytosol ids that are not in the lookup table
        all_cytosol_ids = set(np.unique(masks_cytosol))
        all_cytosol_ids.discard(0)
        used_cytosol_ids = set(nucleus_cytosol_pairs.values())
        not_used_cytosol_ids = all_cytosol_ids - used_cytosol_ids

        # set all cytosol ids that are not present in lookup table to 0 in the cytosol mask
        ###speedup of 40X approximately in a small test case with an array of 10000x10000 and 400 cytosol ids to remove
        #masks_cytosol = np.where(np.isin(masks_cytosol, not_used_cytosol_ids), 0, masks_cytosol)
        for cytosol_id in not_used_cytosol_ids:
            masks_cytosol[masks_cytosol == cytosol_id] = 0
        
        timing_info.append(("STEP 4", "Time required for filtering cytosol masks that are not in the lookup table in seconds", time.time() - new_time))

        ### STEP 5: filter nucleus masks that are not in the lookup table
        new_time = time.time()
        timing_info.append(("start_time", "Time when started filtering nucleus masks that are not in the lookup table = STEP 5", new_time))

        # get unique nucleus ids that are not in the lookup table
        all_nucleus_ids = set(np.unique(masks_nucleus))
        all_nucleus_ids.discard(0)
        used_nucleus_ids = set(nucleus_cytosol_pairs.keys())
        not_used_nucleus_ids = all_nucleus_ids - used_nucleus_ids

        # set all nucleus ids that are not present in lookup table to 0 in the nucleus mask
        ###speedup of 40X approximately in a small test case with an array of 10000x10000 and 400 cytosol ids to remove
        #masks_nucleus = np.where(np.isin(masks_nucleus, not_used_nucleus_ids), 0, masks_nucleus)
        for nucleus_id in not_used_nucleus_ids:
<<<<<<< HEAD
            masks_nucleus[masks_nucleus == nucleus_id] = 0
        
        timing_info.append(("STEP 5", "Time required for filtering nucleus masks that are not in the lookup table in seconds", time.time() - new_time))

        ### STEP 6: filter cytosol masks that are not in the lookup table
        new_time = time.time()
        timing_info.append(("Time when started updating masks = STEP 6", new_time))
=======
             masks_nucleus[masks_nucleus == nucleus_id] = 0
>>>>>>> e19e2653

        # now we have all the nucleus cytosol pairs we can filter the masks
        updated_cytosol_mask = np.zeros_like(masks_cytosol, dtype=bool)
        for nucleus_id, cytosol_id in nucleus_cytosol_pairs.items():
            if cytosol_id == 0:
                masks_nucleus[masks_nucleus == nucleus_id] = 0  # set the nucleus to 0
            else:
                # set the cytosol pixels to the nucleus_id if not previously updated
                condition = np.logical_and(
                    masks_cytosol == cytosol_id, ~updated_cytosol_mask
                )
                masks_cytosol[condition] = nucleus_id
                updated_cytosol_mask = np.logical_or(updated_cytosol_mask, condition)
        
        timing_info.append(("STEP 6", "Time required for filtering cytosol masks that are not in the lookup table in seconds", time.time() - new_time))
        
        end = time.time()

        timing_info.append(("All STEPS", "Time required for filtering generated masks in seconds", end - start))
        self.log(f"Time required for filtering generated masks in seconds: {end - start}")

        #generate a dataframe with the time logging information and write out to file
        df_timing = pd.DataFrame(timing_info, columns=["Step", "description", "Time (s)"])
        df_timing.to_csv(f"{self.project_location}/segmentation/timing_info_{self.identifier}.csv", index=False)

        if self.debug:
            # plot nucleus and cytosol masks before and after filtering
            fig, axs = plt.subplots(2, 2, figsize=(8, 8))
            axs[0, 0].imshow(masks_nucleus_unfiltered[0])
            axs[0, 0].axis("off")
            axs[0, 0].set_title("before filtering", fontsize=6)
            axs[0, 1].imshow(masks_nucleus[0])
            axs[0, 1].axis("off")
            axs[0, 1].set_title("after filtering", fontsize=6)

            axs[1, 0].imshow(masks_cytosol_unfiltered[0])
            axs[1, 0].axis("off")
            axs[1, 1].imshow(masks_cytosol[0])
            axs[1, 1].axis("off")
            fig.tight_layout()
            fig.show()
            del fig  # delete figure after showing to free up memory again

        # first when the masks are finalized save them to the maps
        self.maps["nucleus_segmentation"] = masks_nucleus.reshape(
            masks_nucleus.shape[1:]
        )  # need to add reshape to save in proper format for HDF5

        self.maps["cytosol_segmentation"] = masks_cytosol.reshape(
            masks_cytosol.shape[1:]
        )  # need to add reshape to save in proper format for HDF5

        del masks_nucleus, masks_cytosol, updated_cytosol_mask, all_nucleus_ids, used_nucleus_ids
        gc.collect()
        torch.cuda.empty_cache() 

    def process(self, input_image):
        from alphabase.io import tempmmap
        TEMP_DIR_NAME = tempmmap.redefine_temp_location(self.config["cache"])

        # initialize location to save masks to
        self.maps = {
            "normalized": tempmmap.array(shape = input_image.shape, dtype = float),
            "nucleus_segmentation": tempmmap.array(shape = input_image.shape, dtype = np.uint16),
            "cytosol_segmentation": tempmmap.array(shape = input_image.shape, dtype = np.uint16),
        }

        # could add a normalization step here if so desired
        self.maps["normalized"] = input_image
        
        del input_image
        gc.collect()

        # self.log("Starting Cellpose DAPI Segmentation.")
        self.cellpose_segmentation(self.maps["normalized"])

        # currently no implemented filtering steps to remove nuclei outside of specific thresholds
        all_classes = np.unique(self.maps["nucleus_segmentation"])

        channels, segmentation = self._finalize_segmentation_results()
        results = self.save_segmentation(channels, segmentation, all_classes)
        
        #clean up memory
        del channels, segmentation, all_classes
        gc.collect()

        return results

class ShardedCytosolSegmentationCellpose(ShardedSegmentation):
    method = CytosolSegmentationCellpose

class CytosolSegmentationDownsamplingCellpose(CytosolSegmentationCellpose):
    def __init__(self, *args, **kwargs):
        super().__init__(*args, **kwargs)

    def _finalize_segmentation_results(self, size_padding):
        # The required maps are only nucleus channel
        required_maps = [self.maps["normalized"][0], self.maps["normalized"][1]]

        # Feature maps are all further channel which contain phenotypes needed for the classification
        if self.maps["normalized"].shape[0] > 2:
            feature_maps = [element for element in self.maps["normalized"][2:]]
            channels = np.stack(required_maps + feature_maps).astype(np.uint16)
        else:
            channels = np.stack(required_maps).astype(np.uint16)
        
        _seg_size = self.maps["nucleus_segmentation"].shape
        self.log(f"Segmentation size after downsampling before resize to original dimensions: {_seg_size}")
        
        _, x, y = size_padding
        segmentation_size = (x, y) #return to same size as original input image but adjust number of channels expected

        nuc_seg = self.maps["nucleus_segmentation"]
        nuc_seg = nuc_seg.repeat(self.config["downsampling_factor"], axis=0).repeat(self.config["downsampling_factor"], axis=1)
        
        cyto_seg = self.maps["cytosol_segmentation"]
        cyto_seg = cyto_seg.repeat(self.config["downsampling_factor"], axis=0).repeat(self.config["downsampling_factor"], axis=1)

        #perform erosion and dilation for smoothing
        nuc_seg = erosion(nuc_seg, footprint=disk(self.config["smoothing_kernel_size"]))
        nuc_seg  = dilation(nuc_seg, footprint=disk(self.config["smoothing_kernel_size"]))

        cyto_seg = erosion(cyto_seg, footprint=disk(self.config["smoothing_kernel_size"]))
        cyto_seg  = dilation(cyto_seg, footprint=disk(self.config["smoothing_kernel_size"]))

        #combine masks into one stack
        segmentation = np.stack([nuc_seg, cyto_seg]).astype(np.uint32)
        del cyto_seg, nuc_seg
        
        #rescale segmentation results to original size
        x_trim = x - channels.shape[1]
        y_trim = y - channels.shape[2]
        print(segmentation.shape)

        #if no padding was performed then we need to keep the same dimensions
        if x_trim > 0:
            if y_trim > 0:
                segmentation = segmentation[:, :-x_trim, :-y_trim]
            else:
                segmentation = segmentation[:, :-x_trim, :]
        else:
            if y_trim > 0:
                segmentation = segmentation[:, :, :-y_trim]
            else:
                segmentation = segmentation

        print(segmentation.shape)

        self.log(f"Segmentation size after resize to original dimensions: {segmentation.shape}")

        if segmentation.shape[1] != channels.shape[1]:
            sys.exit("Error. Segmentation mask and image have different shapes")
        if segmentation.shape[2] !=channels.shape[2]:
            sys.exit("Error. Segmentation mask and image have different shapes")

        return channels, segmentation 

    def process(self, input_image):

        _size = input_image.shape
        self.log(f"Input image size {_size} in position {self.window}")

        N = self.config["downsampling_factor"]
        self.log(f"Performing Cellpose Segmentation on Downsampled image. Downsampling input image by {N}X{N}")

        #check if N fits perfectly into image shape if not calculate how much we need to pad
        _, x, y = _size
        if x % N == 0:
            pad_x = (0, 0)
        else:
            pad_x = (0, N - x%N)
        
        if y % N == 0:
            pad_y = (0, 0)
        else:
            pad_y = (0, N - y%N)

        downsampled_image_size = (2, _size[1]+pad_x[1], _size[2]+pad_y[1]) 

        #initialize memory mapped numpy arrays to save results into
        from alphabase.io import tempmmap
        TEMP_DIR_NAME = tempmmap.redefine_temp_location(self.config["cache"])

        # initialize location to save masks to
        self.maps = {
            "normalized": tempmmap.array(shape = input_image.shape, dtype = float),
            "nucleus_segmentation": tempmmap.array(shape = downsampled_image_size, dtype = np.uint16),
            "cytosol_segmentation": tempmmap.array(shape = downsampled_image_size, dtype = np.uint16),
        }
        self.log("Created memory mapped temp arrays to store")

        # could add a normalization step here if so desired
        #perform downsampling after saving input image to ensure that we have a duplicate preserving the original dimensions
        self.maps["normalized"] = input_image.copy()
        _size = self.maps["normalized"].shape
        self.log(f"input image size: {input_image.shape}")

        input_image = input_image[:2, :, :] #only get the first 2 channels for segmentation (does not use excess space on the GPU this way)
        gc.collect()
        
        self.log(f"input image size after removing excess channels: {input_image.shape}")
        input_image = np.pad(input_image, ((0, 0), pad_x, pad_y))
        _size_padding = input_image.shape
        
        self.log(f"Performing image padding to ensure that image is compatible with downsample kernel size. Original image was {_size}, padded image is {_size_padding}")
        input_image = downsample_img(input_image, N= N)
        self.log(f"Downsampled image size {input_image.shape}")

        # self.log("Starting Cellpose DAPI Segmentation.")
        self.cellpose_segmentation(input_image)

        # currently no implemented filtering steps to remove nuclei outside of specific thresholds
        all_classes = np.unique(self.maps["nucleus_segmentation"])

        channels, segmentation = self._finalize_segmentation_results(size_padding = _size_padding)
        results = self.save_segmentation(channels, segmentation, all_classes)

        return results

class ShardedCytosolSegmentationDownsamplingCellpose(ShardedSegmentation):
    method = CytosolSegmentationDownsamplingCellpose


class CytosolOnlySegmentationCellpose(BaseSegmentation):
    def __init__(self, *args, **kwargs):
        super().__init__(*args, **kwargs)

    def _finalize_segmentation_results(self):
        # The required maps are only nucleus channel
        required_maps = [self.maps["normalized"][0], self.maps["normalized"][1]]

        # Feature maps are all further channel which contain phenotypes needed for the classification
        if self.maps["normalized"].shape[0] > 2:
            feature_maps = [element for element in self.maps["normalized"][2:]]
            channels = np.stack(required_maps + feature_maps).astype(np.float64)
        else:
            channels = np.stack(required_maps).astype(np.float64)

        segmentation = np.stack(
            [self.maps["cytosol_segmentation"], self.maps["cytosol_segmentation"]]
        ).astype(np.uint64)
        return (channels, segmentation)

    def cellpose_segmentation(self, input_image):

        try:
            current = multiprocessing.current_process()
            cpu_name = current.name
            gpu_id_list = current.gpu_id_list
            cpu_id = int(cpu_name[cpu_name.find('-') + 1:]) - 1
            gpu_id = gpu_id_list[cpu_id]
            self.log(f'starting process on GPU {gpu_id}')
            status = "multi_GPU"
        except:
            gpu_id = 0
            self.log(f'running on default GPU.')
            status = "single_GPU"
    
        gc.collect()
        torch.cuda.empty_cache()  # run this every once in a while to clean up cache and remove old variables

        # check that image is int
        input_image = input_image.astype(np.uint16)

        # check if GPU is available
        if torch.cuda.is_available():
            if status == "multi_GPU":
                use_GPU = f"cuda:{gpu_id}"
            else:
                use_GPU = True
        else:
            use_GPU = False

        # currently no real acceleration through using GPU as we can't load batches
        self.log(f"GPU Status for segmentation: {use_GPU}")

        # load correct segmentation model for cytosol
        if "model" in self.config["cytosol_segmentation"].keys():
            model_name = self.config["cytosol_segmentation"]["model"]
            model = self._read_cellpose_model("pretrained", model_name, use_GPU)
        elif "model_path" in self.config["cytosol_segmentation"].keys():
            model_name = self.config["cytosol_segmentation"]["model_path"]
            model = self._read_cellpose_model("custom", model_name, use_GPU)
        
        if "model_channels" in self.config["cytosol_segmentation"].keys():
            model_channels = self.config["cytosol_segmentation"]["model_channels"]
        else:
            model_channels = [2, 1]

        if "diameter" in self.config["cytosol_segmentation"].keys():
            diameter = self.config["cytosol_segmentation"]["diameter"]
        else:
            diameter = None

        self.log(f"Segmenting cytosol using the following model: {model_name}")


        masks = model.eval(
            [input_image], diameter=diameter, channels=model_channels
            )[0]
        masks = np.array(masks)  # convert to array

        self.maps["cytosol_segmentation"] = masks.reshape(
            masks.shape[1:]
        )  # add reshape to match shape to HDF5 shape

        #manually delete model and perform gc to free up memory on GPU
        del model, masks
        gc.collect()
        torch.cuda.empty_cache()  

    def process(self, input_image):

        from alphabase.io import tempmmap
        TEMP_DIR_NAME = tempmmap.redefine_temp_location(self.config["cache"])

        # initialize location to save masks to
        self.maps = {
            "normalized": tempmmap.array(shape = input_image.shape, dtype = float),
            "cytosol_segmentation": tempmmap.array(shape = input_image.shape, dtype = np.uint16),
        }

        # could add a normalization step here if so desired
        self.maps["normalized"] = input_image
        
        #delete input image to prevent overloading memory
        del input_image
        gc.collect()

        # self.log("Starting Cellpose DAPI Segmentation.")
        self.cellpose_segmentation(self.maps["normalized"])

        # currently no implemented filtering steps to remove nuclei outside of specific thresholds
        all_classes = np.unique(self.maps["cytosol_segmentation"])

        channels, segmentation = self._finalize_segmentation_results()
        results = self.save_segmentation(channels, segmentation, all_classes)
        
        #clean up memory
        del channels, segmentation, all_classes
        gc.collect()

        return results

class Sharded_CytosolOnly_Cellpose_Segmentation(ShardedSegmentation):
    method = CytosolOnlySegmentationCellpose

class CytosolOnly_Segmentation_Downsampling_Cellpose(CytosolOnlySegmentationCellpose):
    def __init__(self, *args, **kwargs):
        super().__init__(*args, **kwargs)

    def _finalize_segmentation_results(self, size_padding):
        required_maps = [self.maps["normalized"][0], self.maps["normalized"][1]]

        # Feature maps are all further channel which contain phenotypes needed for the classification
        if self.maps["normalized"].shape[0] > 2:
            feature_maps = [element for element in self.maps["normalized"][2:]]
            channels = np.stack(required_maps + feature_maps).astype(np.uint16)
        else:
            channels = np.stack(required_maps).astype(np.uint16)
        
        _seg_size = self.maps["cytosol_segmentation"].shape
        self.log(f"Segmentation size after downsampling before resize to original dimensions: {_seg_size}")
        
        _, x, y = size_padding
        segmentation_size = (x, y) #return to same size as original input image but adjust number of channels expected

        cyto_seg = self.maps["cytosol_segmentation"]
        cyto_seg = cyto_seg.repeat(self.config["downsampling_factor"], axis=0).repeat(self.config["downsampling_factor"], axis=1)

        #perform erosion and dilation for smoothing
        cyto_seg = erosion(cyto_seg, footprint=disk(self.config["smoothing_kernel_size"]))
        cyto_seg  = dilation(cyto_seg, footprint=disk(self.config["smoothing_kernel_size"]))

        #combine masks into one stack
        segmentation = np.stack([cyto_seg, cyto_seg]).astype(np.uint32)
        del cyto_seg
        
        #rescale segmentation results to original size
        x_trim = x - channels.shape[1]
        y_trim = y - channels.shape[2]

        #if no padding was performed then we need to keep the same dimensions
        if x_trim > 0:
            if y_trim > 0:
                segmentation = segmentation[:, :-x_trim, :-y_trim]
            else:
                segmentation = segmentation[:, :-x_trim, :]
        else:
            if y_trim > 0:
                segmentation = segmentation[:, :, :-y_trim]
            else:
                segmentation = segmentation

        print(segmentation.shape)

        self.log(f"Segmentation size after resize to original dimensions: {segmentation.shape}")

        if segmentation.shape[1] != channels.shape[1]:
            sys.exit("Error. Segmentation mask and image have different shapes")
        if segmentation.shape[2] !=channels.shape[2]:
            sys.exit("Error. Segmentation mask and image have different shapes")

        return channels, segmentation 

    def process(self, input_image):

        _size = input_image.shape
        self.log(f"Input image size {_size}")

        N = self.config["downsampling_factor"]
        self.log(f"Performing Cellpose Segmentation on Downsampled image. Downsampling input image by {N}X{N}")

        #check if N fits perfectly into image shape if not calculate how much we need to pad
        _, x, y = _size
        if x % N == 0:
            pad_x = (0, 0)
        else:
            pad_x = (0, N - x%N)
        
        if y % N == 0:
            pad_y = (0, 0)
        else:
            pad_y = (0, N - y%N)

        downsampled_image_size = (2, _size[1]+pad_x[1], _size[2]+pad_y[1]) 

        #initialize memory mapped numpy arrays to save results into
        from alphabase.io import tempmmap
        TEMP_DIR_NAME = tempmmap.redefine_temp_location(self.config["cache"])

        # initialize location to save masks to
        self.maps = {
            "normalized": tempmmap.array(shape = input_image.shape, dtype = float),
             "cytosol_segmentation": tempmmap.array(shape = downsampled_image_size, dtype = np.uint16),
        }
        self.log("Created memory mapped temp arrays to store")

        # could add a normalization step here if so desired
        #perform downsampling after saving input image to ensure that we have a duplicate preserving the original dimensions
        self.maps["normalized"] = input_image.copy()
        _size = self.maps["normalized"].shape
        self.log(f"input image size: {input_image.shape}")

        input_image = input_image[:2, :, :] #only get the first 2 channels for segmentation (does not use excess space on the GPU this way)
        gc.collect()
        
        self.log(f"input image size after removing excess channels: {input_image.shape}")
        input_image = np.pad(input_image, ((0, 0), pad_x, pad_y))
        _size_padding = input_image.shape
        
        self.log(f"Performing image padding to ensure that image is compatible with downsample kernel size. Original image was {_size}, padded image is {_size_padding}")
        input_image = downsample_img(input_image, N= N)
        self.log(f"Downsampled image size {input_image.shape}")

        # self.log("Starting Cellpose DAPI Segmentation.")
        self.cellpose_segmentation(input_image)

        # currently no implemented filtering steps to remove nuclei outside of specific thresholds
        all_classes = np.unique(self.maps["cytosol_segmentation"])

        channels, segmentation = self._finalize_segmentation_results(size_padding = _size_padding)
        results = self.save_segmentation(channels, segmentation, all_classes)

        return results

class Sharded_CytosolOnly_Segmentation_Downsampling_Cellpose(ShardedSegmentation):
    method = CytosolOnly_Segmentation_Downsampling_Cellpose


class WGA_TimecourseSegmentation(TimecourseSegmentation):
    """
    Specialized Processing for Timecourse segmentation (i.e. smaller tiles not stitched together from many different wells and or timepoints).
    No intermediate results are saved and everything is written to one .hdf5 file.
    """

    class WGASegmentation_Timecourse(WGASegmentation, TimecourseSegmentation):
        method = WGASegmentation

    method = WGASegmentation_Timecourse

    def __init__(self, *args, **kwargs):
        super().__init__(*args, **kwargs)


class Multithreaded_WGA_TimecourseSegmentation(MultithreadedSegmentation):
    class WGASegmentation_Timecourse(WGASegmentation, TimecourseSegmentation):
        method = WGASegmentation

    method = WGASegmentation_Timecourse

    def __init__(self, *args, **kwargs):
        super().__init__(*args, **kwargs)


class Cytosol_Cellpose_TimecourseSegmentation(TimecourseSegmentation):
    """
    Specialized Processing for Timecourse segmentation (i.e. smaller tiles not stitched together from many different wells and or timepoints).
    No intermediate results are saved and everything is written to one .hdf5 file. Uses Cellpose segmentation models.
    """

    class CytosolSegmentationCellpose_Timecourse(
        CytosolSegmentationCellpose, TimecourseSegmentation
    ):
        method = CytosolSegmentationCellpose

    method = CytosolSegmentationCellpose_Timecourse

    def __init__(self, *args, **kwargs):
        super().__init__(*args, **kwargs)

class Cytosol_Cellpose_Downsampling_TimecourseSegmentation(TimecourseSegmentation):
    """
    Specialized Processing for Timecourse segmentation (i.e. smaller tiles not stitched together from many different wells and or timepoints).
    No intermediate results are saved and everything is written to one .hdf5 file. Uses Cellpose segmentation models.
    """

    class Cytosol_Segmentation_Downsampling_Cellpose_Timecourse(
        CytosolSegmentationDownsamplingCellpose, TimecourseSegmentation
    ):
        method = CytosolSegmentationDownsamplingCellpose

    method = Cytosol_Segmentation_Downsampling_Cellpose_Timecourse

    def __init__(self, *args, **kwargs):
        super().__init__(*args, **kwargs)

class CytosolOnly_Cellpose_TimecourseSegmentation(TimecourseSegmentation):
    """
    Specialized Processing for Timecourse segmentation (i.e. smaller tiles not stitched together from many different wells and or timepoints).
    No intermediate results are saved and everything is written to one .hdf5 file. Uses Cellpose segmentation models.
    """

    class CytosolOnly_Cellpose_TimecourseSegmentation(
        CytosolOnlySegmentationCellpose, TimecourseSegmentation
    ):
        method = CytosolOnlySegmentationCellpose

    method = CytosolOnly_Cellpose_TimecourseSegmentation

    def __init__(self, *args, **kwargs):
        super().__init__(*args, **kwargs)


class Multithreaded_Cytosol_Cellpose_TimecourseSegmentation(MultithreadedSegmentation):
    class CytosolSegmentationCellpose_Timecourse(
        CytosolSegmentationCellpose, TimecourseSegmentation
    ):
        method = CytosolSegmentationCellpose

    method = CytosolSegmentationCellpose_Timecourse

    def __init__(self, *args, **kwargs):
        super().__init__(*args, **kwargs)


class Multithreaded_Cytosol_Cellpose_Downsampling_TimecourseSegmentation(MultithreadedSegmentation):
    
    class Cytosol_Segmentation_Downsampling_Cellpose_Timecourse(
        CytosolSegmentationDownsamplingCellpose, TimecourseSegmentation
    ):
        method = CytosolSegmentationDownsamplingCellpose

    method = Cytosol_Segmentation_Downsampling_Cellpose_Timecourse

    def __init__(self, *args, **kwargs):
        super().__init__(*args, **kwargs)



class Multithreaded_CytosolOnly_Cellpose_TimecourseSegmentation(
    MultithreadedSegmentation
):
    class CytosolOnly_SegmentationCellpose_Timecourse(
        CytosolOnlySegmentationCellpose, TimecourseSegmentation
    ):
        method = CytosolOnlySegmentationCellpose

    method = CytosolOnly_SegmentationCellpose_Timecourse

    def __init__(self, *args, **kwargs):
        super().__init__(*args, **kwargs)<|MERGE_RESOLUTION|>--- conflicted
+++ resolved
@@ -931,17 +931,13 @@
         ###speedup of 40X approximately in a small test case with an array of 10000x10000 and 400 cytosol ids to remove
         #masks_nucleus = np.where(np.isin(masks_nucleus, not_used_nucleus_ids), 0, masks_nucleus)
         for nucleus_id in not_used_nucleus_ids:
-<<<<<<< HEAD
-            masks_nucleus[masks_nucleus == nucleus_id] = 0
+             masks_nucleus[masks_nucleus == nucleus_id] = 0
         
         timing_info.append(("STEP 5", "Time required for filtering nucleus masks that are not in the lookup table in seconds", time.time() - new_time))
 
         ### STEP 6: filter cytosol masks that are not in the lookup table
         new_time = time.time()
         timing_info.append(("Time when started updating masks = STEP 6", new_time))
-=======
-             masks_nucleus[masks_nucleus == nucleus_id] = 0
->>>>>>> e19e2653
 
         # now we have all the nucleus cytosol pairs we can filter the masks
         updated_cytosol_mask = np.zeros_like(masks_cytosol, dtype=bool)
