--- conflicted
+++ resolved
@@ -247,13 +247,7 @@
     def _cellmembrane_fastmarching(self, center_nuclei):
         self.log("Started with fast marching")
         fmm_marker = np.ones_like(self.maps["median"][0])
-<<<<<<< HEAD
-        px_center = np.round(center_nuclei).astype(int)
-
-=======
         px_center = np.round(center_nuclei).astype(np.uint64)
-        
->>>>>>> 56e403cc
         for center in px_center[1:]:
             fmm_marker[center[0], center[1]] = 0
 
@@ -274,13 +268,7 @@
         self.log("Started with watershed")
 
         marker = np.zeros_like(self.maps["median"][1])
-<<<<<<< HEAD
-
-        px_center = np.round(center_nuclei).astype(int)
-=======
-        
         px_center = np.round(center_nuclei).astype(np.uint64)
->>>>>>> 56e403cc
         for i, center in enumerate(px_center[1:]):
             marker[center[0], center[1]] = i + 1
 
@@ -428,26 +416,14 @@
                 feature_maps = [element for element in self.maps["normalized"][2:]]
         else:
             feature_maps = [element for element in self.maps["normalized"][2:]]
-<<<<<<< HEAD
-
-        channels = np.stack(required_maps + feature_maps).astype("float64")
-
-        segmentation = np.stack(
-            [self.maps["nucleus_segmentation"], self.maps["watershed"]]
-        ).astype("int32")
-
-        return (channels, segmentation)
-
-=======
             
         channels = np.stack(required_maps + feature_maps).astype(np.float64)                   
         
         segmentation = np.stack([self.maps["nucleus_segmentation"],
-                                self.maps["watershed"]]).astype(np.uint64)
+                                 self.maps["watershed"]]).astype(np.uint64)
 
         return(channels, segmentation)
     
->>>>>>> 56e403cc
     def process(self, input_image):
         # self.directory = super().get_directory(super())
 
@@ -539,21 +515,12 @@
 
         # Feature maps are all further channel which contain phenotypes needed for the classification
         feature_maps = [element for element in self.maps["normalized"][1:]]
-<<<<<<< HEAD
-
-        channels = np.stack(required_maps + feature_maps).astype("float64")
-
-        segmentation = np.stack([self.maps["nucleus_segmentation"]]).astype("int32")
-        return (channels, segmentation)
-
-=======
             
         channels = np.stack(required_maps+feature_maps).astype(np.float64)
                     
         segmentation = np.stack([self.maps["nucleus_segmentation"]]).astype(np.uint64)
         return(channels, segmentation)
     
->>>>>>> 56e403cc
     def process(self, input_image):
         self.maps = {
             "normalized": None,
@@ -618,21 +585,13 @@
         # Feature maps are all further channel which contain phenotypes needed for the classification
         if self.maps["normalized"].shape[0] > 1:
             feature_maps = [element for element in self.maps["normalized"][1:]]
-<<<<<<< HEAD
-            channels = np.stack(required_maps + feature_maps).astype("float64")
-        else:
-            channels = np.stack(required_maps).astype("float64")
-
-        segmentation = np.stack([self.maps["nucleus_segmentation"]]).astype("uint32")
-        return (channels, segmentation)
-=======
+
             channels = np.stack(required_maps+feature_maps).astype(np.float64)
         else:
             channels = np.stack(required_maps).astype(np.float64)
                     
         segmentation = np.stack([self.maps["nucleus_segmentation"]]).astype("uint64")
         return(channels, segmentation)
->>>>>>> 56e403cc
 
     def cellpose_segmentation(self, input_image):
         # check that image is int
@@ -693,23 +652,12 @@
         # Feature maps are all further channel which contain phenotypes needed for the classification
         if self.maps["normalized"].shape[0] > 2:
             feature_maps = [element for element in self.maps["normalized"][2:]]
-<<<<<<< HEAD
-            channels = np.stack(required_maps + feature_maps).astype("float64")
-        else:
-            channels = np.stack(required_maps).astype("float64")
-
-        segmentation = np.stack(
-            [self.maps["nucleus_segmentation"], self.maps["cytosol_segmentation"]]
-        ).astype("int32")
-        return (channels, segmentation)
-=======
             channels = np.stack(required_maps+feature_maps).astype(np.float64)
         else:
             channels = np.stack(required_maps).astype(np.float64)
                     
         segmentation = np.stack([self.maps["nucleus_segmentation"], self.maps["cytosol_segmentation"]]).astype(np.uint64)
         return(channels, segmentation)
->>>>>>> 56e403cc
 
     def cellpose_segmentation(self, input_image):
         # torch.cuda.empty_cache()
@@ -850,16 +798,9 @@
     method = WGASegmentation_Timecourse
 
     def __init__(self, *args, **kwargs):
-<<<<<<< HEAD
-        super().__init__(*args, **kwargs)
-
-
-class MultithreadedWGATimecourseSegmentation(MultithreadedSegmentation):
-=======
          super().__init__(*args, **kwargs)
   
 class Multithreaded_WGA_TimecourseSegmentation(MultithreadedSegmentation):
->>>>>>> 56e403cc
     class WGASegmentation_Timecourse(WGASegmentation, TimecourseSegmentation):
         method = WGASegmentation
 
@@ -886,12 +827,6 @@
         super().__init__(*args, **kwargs)
 
 
-<<<<<<< HEAD
-class MultithreadedCytosolCellposeTimecourseSegmentation(MultithreadedSegmentation):
-    class CytosolSegmentationCellpose_Timecourse(
-        CytosolSegmentationCellpose, TimecourseSegmentation
-    ):
-=======
 class CytosolOnly_Cellpose_TimecourseSegmentation(TimecourseSegmentation):
     """
     Specialized Processing for Timecourse segmentation (i.e. smaller tiles not stitched together from many different wells and or timepoints).
@@ -907,15 +842,11 @@
 
 class Multithreaded_Cytosol_Cellpose_TimecourseSegmentation(MultithreadedSegmentation):
     class CytosolSegmentationCellpose_Timecourse(CytosolSegmentationCellpose, TimecourseSegmentation):
->>>>>>> 56e403cc
         method = CytosolSegmentationCellpose
 
     method = CytosolSegmentationCellpose_Timecourse
 
     def __init__(self, *args, **kwargs):
-<<<<<<< HEAD
-        super().__init__(*args, **kwargs)
-=======
          super().__init__(*args, **kwargs) 
 
 class Multithreaded_CytosolOnly_Cellpose_TimecourseSegmentation(MultithreadedSegmentation):
@@ -925,5 +856,4 @@
     method = CytosolOnly_SegmentationCellpose_Timecourse
 
     def __init__(self, *args, **kwargs):
-         super().__init__(*args, **kwargs) 
->>>>>>> 56e403cc
+         super().__init__(*args, **kwargs) 