import os
import sys
import timeit
import numpy as np
import pandas as pd
from tqdm.auto import tqdm
import matplotlib.pyplot as plt
import h5py
from multiprocessing import current_process
import multiprocessing as mp
import shutil
import torch
import timeit
import time

import traceback
from PIL import Image

from sparcscore.processing.segmentation import shift_labels, sc_any, _return_edge_labels
from sparcscore.pipeline.base import ProcessingStep

from alphabase.io import tempmmap
from dask.array.core import Array as daskArray
import xarray
import datatree
from typing import List

from spatialdata import SpatialData


class Segmentation(ProcessingStep):
    """Segmentation helper class used for creating segmentation workflows.

    Attributes:
        maps (dict(str)): Segmentation workflows based on the :class:`.Segmentation` class can use maps for saving and loading checkpoints and perform. Maps can be numpy arrays

        DEFAULT_FILTER_ADDTIONAL_FILE (str, default ``filtered_classes.csv``)
        PRINT_MAPS_ON_DEBUG (bool, default ``False``)

        identifier (int, default ``None``): Only set if called by :class:`ShardedSegmentation`. Unique index of the shard.
        window (list(tuple), default ``None``): Only set if called by :class:`ShardedSegmentation`. Defines the window which is assigned to the shard. The window will be applied to the input. The first element refers to the first dimension of the image and so on. For example use ``[(0,1000),(0,2000)]`` To crop the image to `1000 px height` and `2000 px width` from the top left corner.
        input_path (str, default ``None``): Only set if called by :class:`ShardedSegmentation`. Location of the input hdf5 file. During sharded segmentation the :class:`ShardedSegmentation` derived helper class will save the input image in form of a hdf5 file. This makes the input image available for parallel reading by the segmentation processes.

    Example:
        .. code-block:: python

            def process(self):
                # two maps are initialized
                self.maps = {"map0": None,
                             "map1": None}

                # its checked if the segmentation directory already contains these maps and they are then loaded. The index of the first map which has not been found is returned. It indicates the step where computation needs to resume
                current_step = self.load_maps_from_disk()

                if current_step <= 0:
                    # do stuff and generate map0
                    self.save_map("map0")

                if current_step <= 1:
                    # do stuff and generate map1
                    self.save_map("map1")

    """

    CLEAN_LOG = True
    DEFAULT_FILTER_ADDTIONAL_FILE = "needs_additional_filtering.txt"
    PRINT_MAPS_ON_DEBUG = True
    DEFAULT_CHANNELS_NAME = "channels"
    DEFAULT_MASK_NAME = "labels"

    channel_colors = [
        "#0000FF",
        "#00FF00",
        "#FF0000",
        "#FFE464",
        "#9b19f5",
        "#ffa300",
        "#dc0ab4",
        "#b3d4ff",
        "#00bfa0",
    ]

    def __init__(self, 
                 config,
                 directory,
                 nuc_seg_name,
                 cyto_seg_name,
                 _tmp_image_path,
                 project_location,
                 debug,
                 overwrite,
                 project,
                 filehandler,
                 **kwargs):

        super().__init__(config,
                         directory,
                         project_location,
                         debug=debug,
                         overwrite=overwrite,
                         project=project,
                         filehandler = filehandler)
        
        if self.CLEAN_LOG:
            self._clean_log_file()

        # if _tmp_seg is passed as an argument execute this following code (this only applies to some cases)
        if "_tmp_seg_path" in kwargs.keys():
            self._tmp_seg_path = kwargs["_tmp_seg_path"]

            # remove _tmp_seg from kwargs so that underlying classes do not need to account for it
            kwargs.pop("_tmp_seg_path")

        self.identifier = None
        self.window = None
        self.input_path = None
        self.is_shard = False

        # additional parameters to configure level of debugging for developers
        self.deep_debug = False
        self.save_filter_results = False
        self.nuc_seg_name = nuc_seg_name
        self.cyto_seg_name = cyto_seg_name
        self._tmp_image_path = _tmp_image_path

    def _check_gpu_status(self):
        # check if cuda GPU is available
        if torch.cuda.is_available():
            self.use_GPU = True
            self.device = "cuda"
            self.nGPUs = torch.cuda.device_count()
        # check if MPS is available
        elif torch.backends.mps.is_available():
            self.use_GPU = True
            self.device = torch.device("mps")
            self.nGPUs = 1

        # default to CPU
        else:
            self.use_GPU = False
            self.device = torch.device("cpu")
            self.nGPUs = 0

    def _setup_processing(self):
        """
        Checks and updates the GPU status.
        """
        self._check_gpu_status()

        # compare with config configuration
        if "nGPUs" in self.config.keys():
            nGPUs = self.config["nGPUs"]
            if nGPUs == "max":
                self.log(
                    f"Segmentation will be performed with all {self.nGPUs} found GPUs."
                )
            elif self.nGPUs != nGPUs:
                self.log(f"Found {self.nGPUs} available GPUS but {nGPUs} GPUs specified in config.")
                if self.nGPUs >= 1 and nGPUs >= 1:
                    self.nGPUs = min(self.nGPUs, nGPUs)
                    self.log(f"Will proceed with the number of GPUs specified in config ({self.nGPUs}).")
                else:
                    self.log(f"Segmentation will be performed with all {self.nGPUs} found GPUs.")
        else:
            self.log(f"Segmentation will be performed wtih all {self.nGPUs} found GPUs.")

        # set up threading
        if "threads" in self.config.keys():
            self.processes_per_GPU = self.config["threads"]
        else:
            self.processes_per_GPU = 1

        if self.nGPUs >= 1:
            self.n_processes = self.processes_per_GPU * self.nGPUs
        else:
            self.n_processes = self.processes_per_GPU

        # initialize a list of available GPUs
        gpu_id_list = []
        for gpu_ids in range(self.nGPUs):
            for _ in range(self.processes_per_GPU):
                gpu_id_list.append(gpu_ids)
        self.gpu_id_list = gpu_id_list

        self.log(
<<<<<<< HEAD
            f"GPU status for segmentation is {self.use_GPU} with {self.nGPUs} GPUs found. Segmentation will be performed on the device {self.device} with {self.processes_per_GPU} processes per device in parallel."
=======
            f"GPU Status for segmentation is {self.use_GPU} with {self.nGPUs} GPUs found. Segmentation will be performed on the device {self.device} with {self.processes_per_GPU} processes per device in parallel."
>>>>>>> fbe98935
        )

    def _check_filter_status(self):
        # check filter status in config
        if "filter_status" in self.config.keys():
            filter_status = self.config["filter_status"]
        else:
            filter_status = True  # always assumes that filtering is performed by default. Needs to be manually turned off if not desired.

        self.log(f"Filtering status for this segmentation is set to {filter_status}.")

        if not filter_status:
            # define path where the empty file should be generated
            filtered_path = os.path.join(
                self.directory, self.DEFAULT_FILTER_ADDTIONAL_FILE
            )

            with open(filtered_path, "w") as myfile:
                myfile.write("\n")

            self.log(
                f"Generated empty file at {filtered_path}. This marks that no filtering has been performed during segmentation and an additional step needs to be performed to populate this file with nucleus_id:cytosol_id matchings before running the extraction."
            )
        elif filter_status:
            self.log(
                "Filtering has been performed during segmentation. Nucleus and Cytosol IDs match. No additional steps are required."
            )

    def _load_input_image(self) -> daskArray:
        """Loads the input image from the sdatafile.

        Returns:
            daskArray: Input image as a daskArray
        """
        start = timeit.default_timer()
        input_image = tempmmap.mmap_array_from_path(self._tmp_image_path)
        self.log(f"Time taken to load input image: {timeit.default_timer() - start}")
        return input_image

    def _transform_input_image(self, input_image):
        if isinstance(input_image, xarray.DataArray):
            input_image = input_image.data
        return input_image
    
    def _save_segmentation(self, labels: np.array, classes: List) -> None:
        """Helper function to save the results of a segmentation to file when generating a segmentation of a shard.

        Args:
            labels (np.array): Numpy array of shape ``(height, width)``. Labels are all data which are saved as integer values. These are mostly segmentation maps with integer values corresponding to the labels of cells.
            classes (list(int)): List of all classes in the labels array, which have passed the filtering step. All classes contained in this list will be extracted.

        """
        if self.deep_debug:
            self.log("saving segmentation")

        # size (C, H, W) is expected
        # dims are expanded in case (H, W) is passed

        labels = np.expand_dims(labels, axis=0) if len(labels.shape) == 2 else labels

        map_path = os.path.join(self.directory, self.DEFAULT_SEGMENTATION_FILE)
        hf = h5py.File(map_path, "w")

        # check if data container already exists and if so delete
        if self.DEFAULT_MASK_NAME in hf.keys():
            del hf[self.DEFAULT_MASK_NAME]
            self.log(
                "labels dataset already existed in hdf5, dataset was deleted and will be overwritten."
            )

        hf.create_dataset(
            self.DEFAULT_MASK_NAME,
            data=labels,
            chunks=(1, self.config["chunk_size"], self.config["chunk_size"]),
        )

        hf.close()

        # save classes
        self._check_filter_status()
        self._save_classes(classes)

        self.log("=== Finished segmentation of shard ===")

    def _save_segmentation_sdata(self, labels, classes, masks = ["nuclei", "cytosol"]):
        if self.is_shard:
            self._save_segmentation(labels, classes)
        else:     
            if "nuclei" in masks:
                ix = masks.index("nuclei")

                self.filehandler._write_segmentation_sdata(
                    labels[ix], self.nuc_seg_name, classes=classes, overwrite = self.overwrite
                )

            if "cytosol" in masks:
                ix = masks.index("cytosol")
                self.filehandler._write_segmentation_sdata(
                    labels[ix], self.cyto_seg_name, classes=classes, overwrite = self.overwrite
                )

    def save_map(self, map_name):
        """Saves newly computed map.

        Args
            map_name (str): name of the map to be saved, as defined in ``self.maps``.

        Example:

            .. code-block:: python

                # declare all intermediate maps
                self.maps = {"myMap": None}

                # load intermediate maps if possible and get current processing step
                current_step = self.load_maps_from_disk()

                if current_step <= 0:

                    # do some computations

                    self.maps["myMap"] = myNumpyArray

                    # save map
                    self.save_map("myMap")
        """

        if self.maps[map_name] is None:
            self.log("Error saving map {}, map is None".format(map_name))
        else:
            map_index = list(self.maps.keys()).index(map_name)

            # check if map contains more than one channel (3, 1024, 1024) vs (1024, 1024)
            if len(self.maps[map_name].shape) > 2:
                for i, channel in enumerate(self.maps[map_name]):
                    channel_name = "{}_{}_{}_map".format(map_index, map_name, i)
                    channel_path = os.path.join(self.directory, channel_name)

                    if self.debug and self.PRINT_MAPS_ON_DEBUG:
                        self.save_image(channel, save_name=channel_path)
            else:
                channel_name = "{}_{}_map".format(map_index, map_name)
                channel_path = os.path.join(self.directory, channel_name)

                if self.debug and self.PRINT_MAPS_ON_DEBUG:
                    self.save_image(self.maps[map_name], save_name=channel_path)

    def save_image(self, array, save_name="", cmap="magma", **kwargs):
        if np.issubdtype(array.dtype.type, np.integer):
            self.log(f"{save_name} will be saved as tif")
            data = array.astype(np.uint16)
            im = Image.fromarray(data)
            im.save(f"{save_name}.tif")

        fig = plt.figure(frameon=False)
        fig.set_size_inches((10, 10))
        ax = plt.Axes(fig, [0.0, 0.0, 1.0, 1.0])
        ax.set_axis_off()
        fig.add_axes(ax)
        ax.imshow(array, cmap=cmap, **kwargs)

        if save_name != "":
            plt.savefig(f"{save_name}.png")
            plt.show()
            plt.close()

    def get_output(self):
        return os.path.join(self.directory, self.DEFAULT_SEGMENTATION_FILE)

    def _initialize_as_shard(self, identifier, window, input_path, zarr_status=True):
        """Initialize Segmentation Step with further parameters needed for federated segmentation.

        Important:
            This function is intended for internal use by the :class:`ShardedSegmentation` helper class. In most cases it is not relevant to the creation of custom segmentation workflows.

        Args:
            identifier (int): Unique index of the shard.
            window (list(tuple)): Defines the window which is assigned to the shard. The window will be applied to the input. The first element refers to the first dimension of the image and so on. For example use ``[(0,1000),(0,2000)]`` To crop the image to `1000 px height` and `2000 px width` from the top left corner.
            input_path (str): Location of the input hdf5 file. During sharded segmentation the :class:`ShardedSegmentation` derived helper class will save the input image in form of a hdf5 file. This makes the input image available for parallel reading by the segmentation processes.
        """
        self.identifier = identifier
        self.window = window
        self.input_path = input_path
        self.save_zarr = zarr_status
        self.create_temp_dir()
        self.is_shard = True

    def _call_as_shard(self):
        """Wrapper function for calling a sharded segmentation.

        Important:
            This function is intended for internal use by the :class:`ShardedSegmentation` helper class. In most cases it is not relevant to the creation of custom segmentation workflows.
        """
        self.log(f"Beginning Segmentation of Shard with the slicing {self.window}")

        input_image = self._load_input_image()

        # select the part of the image that is relevant for this shard
        input_image = input_image[:2, self.window[0], self.window[1]]  # for some segmentation workflows potentially only the first channel is required this is further selected down in that segmentation workflow
        self.input_image = input_image #track for potential plotting of intermediate results

        if self.deep_debug:
            self.log(
                f"Input image of dtype {type(input_image)} with dimensions {input_image.shape} passed to sharded segmentation method."
            )

        if sc_any(input_image):
            try:
                self._execute_segmentation(input_image)
                self.clear_temp_dir()
            except Exception:
                self.log(traceback.format_exc())
                self.clear_temp_dir()
        else:
            self.log(
                f"Shard in position [{self.window[0]}, {self.window[1]}] only contained zeroes."
            )
            try:
                super().__call_empty__(input_image)
                self.clear_temp_dir()
            except Exception:
                self.log(traceback.format_exc())
                self.clear_temp_dir()

        self._clear_cache(vars_to_delete=["input_image"])

        # write out window location
        if self.deep_debug:
            self.log(
                f"Writing out window location to file at {self.directory}/window.csv"
            )
        with open(f"{self.directory}/window.csv", "w") as f:
            f.write(f"{self.window}\n")

        self.log(f"Segmentation of Shard with the slicing {self.window} finished")
    
    def _save_classes(self, classes: List) -> None:
        """Helper function to save classes to a file when generating a segmentation of a shard."""
        # define path where classes should be saved
        filtered_path = os.path.join(self.directory, self.DEFAULT_CLASSES_FILE)

        to_write = "\n".join([str(i) for i in list(classes)])

        with open(filtered_path, "w") as myfile:
            myfile.write(to_write)

        self.log(f"Saved cell_id classes to file {filtered_path}.")
    
    def _save_benchmarking_times(
        self,
        image_size,
        transform_time,
        segmentation_time,
        total_time,
        max_shard_size = None,
        sharding_time = None,
        shard_resolving_time = None,
        time_per_shard = None,
    ):
        benchmarking_path = os.path.join(self.directory, self.DEFAULT_BENCHMARKING_FILE)

        benchmarking = pd.DataFrame(
            {
                "Size of the image": [image_size],
                "Number of GPUs used": [self.nGPUs],
                "Number of processes per GPU": [self.processes_per_GPU], 
                "Total number of processes": [self.n_processes],
                "Shard max size": [max_shard_size if max_shard_size is not None else "N/A"],
                "Time taken for transformation": [transform_time],
                "Time taken for sharding": [sharding_time if sharding_time is not None else "N/A"],
                "Time taken for segmentation": [segmentation_time],
                "Time taken for shard resolving": [shard_resolving_time if shard_resolving_time is not None else "N/A"],
                "Time taken per shard": [time_per_shard if time_per_shard is not None else "N/A"],
                "Total time taken": [total_time],
            }
        )

        if os.path.exists(benchmarking_path):
            benchmarking.to_csv(benchmarking_path, mode="a", header=False, index=False)
        else:
            benchmarking.to_csv(benchmarking_path, index=False)
        
    def process(self, input_image):
        """Process the input image with the segmentation method."""
        image_size = input_image.shape

        self._execute_segmentation(input_image)

        self._save_benchmarking_times(image_size=image_size, 
                                      transform_time=self.transform_time,
                                      segmentation_time=self.segmentation_time,
                                      total_time=self.total_time,
                                      )



class ShardedSegmentation(Segmentation):
    """To perform a sharded segmentation where the input image is split into individual tiles (with overlap) that are processed idnividually before the results are joined back together."""

    DEFAULT_MASK_NAME = "labels"

    def __init__(self, *args, **kwargs):
        super().__init__(*args, **kwargs)

        if not hasattr(self, "method"):
            raise AttributeError(
                "No Segmentation method defined, please set attribute ``method``"
            )

    def _calculate_sharding_plan(self, image_size) -> List:
        """Calculate the sharding plan for the given input image size."""

        _sharding_plan = []
        side_size = np.floor(np.sqrt(int(self.config["shard_size"])))
        shards_side = np.round(image_size / side_size).astype(int)
        shard_size = image_size // shards_side

        self.log(f"input image {image_size[0]} px by {image_size[1]} px")
        self.log(f"target_shard_size: {self.config['shard_size']}")
        self.log("sharding plan:")
        self.log(f"{shards_side[0]} rows by {shards_side[1]} columns")
        self.log(f"{shard_size[0]} px by {shard_size[1]} px")

        for y in range(shards_side[0]):
            for x in range(shards_side[1]):
                last_row = y == shards_side[0] - 1
                last_column = x == shards_side[1] - 1

                lower_y = y * shard_size[0]
                lower_x = x * shard_size[1]

                upper_y = (y + 1) * shard_size[0]
                upper_x = (x + 1) * shard_size[1]

                # add px overlap to each shard
                lower_y = lower_y - self.config["overlap_px"]
                lower_x = lower_x - self.config["overlap_px"]
                upper_y = upper_y + self.config["overlap_px"]
                upper_x = upper_x + self.config["overlap_px"]

                # make sure that each limit stays within the slides
                if lower_y < 0:
                    lower_y = 0
                if lower_x < 0:
                    lower_x = 0

                if last_row:
                    upper_y = image_size[0]

                if last_column:
                    upper_x = image_size[1]

                shard = (slice(lower_y, upper_y), slice(lower_x, upper_x))
                _sharding_plan.append(shard)

        return _sharding_plan

    def _get_sharding_plan(self, overwrite, force_read: bool = False) -> List:
        # check if a sharding plan already exists
        sharding_plan_path = f"{self.directory}/sharding_plan.csv"

        if os.path.isfile(sharding_plan_path):
            self.log(f"sharding plan already found in directory {sharding_plan_path}.")
            if overwrite:
                self.log("Overwriting existing sharding plan.")
                os.remove(sharding_plan_path)
            else:
                self.log("Reading existing sharding plan from file.")
                with open(sharding_plan_path, "r") as f:
                    sharding_plan = [eval(line) for line in f.readlines()]
                    return sharding_plan

        if force_read:
            raise FileNotFoundError(
                "No sharding plan found in directory. Please run project.shard_segmentation() to generate a sharding plan. Can not complete a segmentation without the original sharding plan."
            )

        if self.config["shard_size"] >= np.prod(self.image_size):
            target_size = self.config["shard_size"]
            self.log(
                f"target size {target_size} is equal or larger to input image {np.prod(self.image_size)}. Sharding will not be used."
            )

            sharding_plan = [
                (slice(0, self.image_size[0]), slice(0, self.image_size[1]))
            ]
        else:
            target_size = self.config["shard_size"]
            self.log(
                f"target size {target_size} is smaller than input image {np.prod(self.image_size)}. Sharding will be used."
            )
            sharding_plan = self._calculate_sharding_plan(self.image_size)

        # save sharding plan to file to be able to reload later
        self.log(f"Saving Sharding plan to file: {self.directory}/sharding_plan.csv")
        with open(f"{self.directory}/sharding_plan.csv", "w") as f:
            for shard in sharding_plan:
                f.write(f"{shard}\n")

        return sharding_plan

    def _initialize_shard_list(self, sharding_plan):
        _shard_list = []

        self.input_path = self.filehandler.sdata_path

        for i, window in enumerate(sharding_plan):
            local_shard_directory = os.path.join(self.shard_directory, str(i))

            current_shard = self.method(
                self.config,
                directory=local_shard_directory,
                _tmp_image_path = self.input_image_path,
                nuc_seg_name = self.nuc_seg_name,
                cyto_seg_name = self.cyto_seg_name, 
                filehandler = self.filehandler,
                project_location=self.project_location,
                debug=self.debug,
                overwrite=self.overwrite,
                project = None,
            )

            current_shard._initialize_as_shard(
                i, window, self.input_path, zarr_status=False
            )
            _shard_list.append(current_shard)

        return _shard_list

    def _cleanup_shards(self, sharding_plan, keep_plots=False):
        file_identifiers_plots = [".png", ".tif", ".tiff", ".jpg", ".jpeg", ".pdf"]

        if keep_plots:
            self.log("Moving generated plots from shard directory to main directory.")
            for i, window in enumerate(sharding_plan):
                local_shard_directory = os.path.join(self.shard_directory, str(i))
                for file in os.listdir(local_shard_directory):
                    if file.endswith(tuple(file_identifiers_plots)):
                        shutil.copyfile(
                            os.path.join(local_shard_directory, file),
                            os.path.join(self.directory, f"tile{i}_{file}"),
                        )
                        os.remove(os.path.join(local_shard_directory, file))

        # Add section here that cleans up the results from the tiles and deletes them to save memory
        self.log("Deleting intermediate tile results to free up storage space")
        shutil.rmtree(self.shard_directory, ignore_errors=True)

        self._clear_cache()

    def _resolve_sharding(self, sharding_plan):
        """
        The function iterates over a sharding plan and generates a new stitched hdf5 based segmentation.
        """

        self.log("resolve sharding plan")

        #ensure a temp directory is creates
        if not hasattr(self, "_tmp_dir_path"):
            self.create_temp_dir()

        label_size = (self.method.N_MASKS, self.image_size[0], self.image_size[1])
       
        # initialize an empty hdf5 file that will be filled with the results of the sharded segmentation
        # this is a workaround because as of yet labels can not be incrementally updated in spatialdata objects while being backed to disk

        hdf_labels_path = tempmmap.create_empty_mmap(
            shape=label_size,
            dtype=self.DEFAULT_SEGMENTATION_DTYPE,
            tmp_dir_abs_path=self._tmp_dir_path,
        )

        #clear temp directory used for sharding
        os.remove(self.input_image_path)
        self.log("Cleared temporary directory containing input image used for sharding.")

        hdf_labels = tempmmap.mmap_array_from_path(hdf_labels_path)

        class_id_shift = 0
        filtered_classes_combined = set()

        for i, window in enumerate(sharding_plan):
            timer = time.time()

            self.log(f"Stitching tile {i}")

            local_shard_directory = os.path.join(self.shard_directory, str(i))
            local_output = os.path.join(
                local_shard_directory, self.DEFAULT_SEGMENTATION_FILE
            )
            local_classes = os.path.join(local_shard_directory, "classes.csv")

            # check if this file exists otherwise abort process
            if not os.path.isfile(local_classes):
                sys.exit(
                    f"File {local_classes} does not exist. Processing of Shard {i} seems to be incomplete. \nAborting process to resolve sharding. Please run project.complete_segmentation() to regenerate this shard information."
                )

            # check to make sure windows match
            with open(f"{local_shard_directory}/window.csv", "r") as f:
                window_local = eval(f.read())

            if window_local != window:
                Warning("Sharding plans do not match.")
                self.log("Sharding plans do not match.")
                self.log(f"Sharding plan found locally: {window_local}")
                self.log(f"Sharding plan found in sharding plan: {window}")
                self.log(
                    "Reading sharding window from local file and proceeding with that."
                )
                window = window_local

            local_hf = h5py.File(local_output, "r")
            local_hdf_labels = local_hf.get(self.DEFAULT_MASK_NAME)

            shifted_map, edge_labels = shift_labels(
                local_hdf_labels,
                class_id_shift,
                return_shifted_labels=True,
                remove_edge_labels=True,
            )

            orig_input = hdf_labels[:, window[0], window[1]]

            if orig_input.shape != shifted_map.shape:
                Warning("Shapes do not match")
                self.log("Shapes do not match")
                self.log("window", window[0], window[1])
                self.log("shifted_map shape:", shifted_map.shape)
                self.log("orig_input shape:", orig_input.shape)

                # dirty fix to get this to run until we can implement a better solution
                shifted_map = np.zeros(orig_input.shape)

            # since shards are computed with overlap there potentially already exist segmentations in the selected area that we wish to keep
            # if orig_input has a value that is not 0 (i.e. background) and the new map would replace this with 0 then we should keep the original value, in all other cases we should overwrite the values with the
            # new ones from the second shard

            # since segmentations resulting from cellpose are not necessarily deterministic we can not do this lookup on a pixel by pixel basis but need to edit
            # the segmentation mask to remove unwanted shapes before merging

            start_time_step1 = time.time()

            # assumptions: if a nucleus is discarded the cytosol must also be discarded and vice versa otherwise this could leave cells with only one of the two
            ids_discard = set(
                np.unique(orig_input[np.where((orig_input != 0) & (shifted_map != 0))])
            )  # gets all ids that potentially need to be discarded over both masks

            # we dont want to discard any ideas that touch the edge of the image
            # for these ids we can not ensure when processing this shard that the entire cell is present in the shard
            # if we would delete these ids we would potentially be deleting half of a cell
            edge_labels = set(_return_edge_labels(orig_input))
            ids_discard = ids_discard - edge_labels

            # set ids to 0 that we dont want to keep that are already in the final map
            orig_input[np.isin(orig_input, list(ids_discard))] = 0

            time_step1 = time.time() - start_time_step1

            start_time_step2 = time.time()

            # identify all ids from the new map that potentially could lead to problems
            problematic_ids = set(
                np.unique(shifted_map[np.where((orig_input != 0) & (shifted_map != 0))])
            )

            # remove all potentially problematic ids from the new map
            shifted_map[np.isin(shifted_map, list(problematic_ids))] = 0

            time_step2 = time.time() - start_time_step2

            if self.deep_debug:
                orig_input_manipulation = orig_input.copy()
                shifted_map_manipulation = shifted_map.copy()

                orig_input_manipulation[orig_input_manipulation > 0] = 1
                shifted_map_manipulation[shifted_map_manipulation > 0] = 2

                resulting_map = orig_input_manipulation + shifted_map_manipulation

                for _mask_ix in range(self.method.N_MASKS):
                    plt.figure()
                    plt.imshow(resulting_map[_mask_ix])
                    plt.title(
                        f"Combined segmentation mask {self.method.MASK_NAMES[_mask_ix]} after\n resolving sharding for region {i}"
                    )
                    plt.colorbar()
                    plt.show()
                    plt.savefig(
                        f"{self.directory}/combined_segmentation_mask_{self.method.MASK_NAMES[_mask_ix]}_{i}.png"
                    )

            start_time_step3 = time.time()
            shifted_map = np.where(
                (orig_input != 0) & (shifted_map == 0), orig_input, shifted_map
            )

            time_step3 = time.time() - start_time_step3
            total_time = time_step1 + time_step2 + time_step3

            self.log(
                f"Time taken to cleanup overlapping shard regions for shard {i}: {total_time}s"
            )

            # potential issue: this does not check if we create a cytosol without a matching nucleus? But this should have been implemented in altanas segmentation method
            # for other segmentation methods this could cause issues?? Potentially something to revisit in the future

            class_id_shift += np.max(
                shifted_map
            )  # get highest existing cell id and add it to the shift
            unique_ids = set(
                np.unique(shifted_map[0])[1:]
            )  # get unique cellids in the shifted map

            # save results to hdf_labels
            hdf_labels[:, window[0], window[1]] = shifted_map

            # updated classes list
            filtered_classes_combined = (
                filtered_classes_combined - set(ids_discard)
            )  # ensure that the deleted ids are also removed from the classes list (class list is always in reference to the nucleus id!)
            filtered_classes_combined = filtered_classes_combined.union(
                unique_ids
            )  # get unique nucleus ids and add them to the combined filtered class

            if self.debug:
                self.log(
                    f"Number of classes contained in shard after processing: {len(unique_ids)}"
                )
                self.log(
                    f"Number of Ids in filtered_classes after adding shard {i}: {len(filtered_classes_combined)}"
                )

            # check if filtering of classes has been successfull
            # ideally the classes contained in the mask should be identical with those contained in the classes file
            # if this is not the case it is worth investigating and there it can be helpful to see which classes are contained in the mask but not in the classes file and vice versa
            if self.deep_debug:
                masks = hdf_labels[:, :, :]
                unique_ids = set(np.unique(masks[0])) - set([0])
                self.log(
                    f"Total number of classes in final segmentation after processing: {len(unique_ids)}"
                )

                difference_classes = filtered_classes_combined.difference(unique_ids)
                self.log(
                    f"Classes contained in classes list that are not found in the segmentation mask: {difference_classes}"
                )

                difference_masks = unique_ids.difference(filtered_classes_combined)
                self.log(
                    f"Classes contained in segmentation mask that are not contained in classes list: {difference_masks}"
                )

                if len(difference_masks) > 0:
                    _masks = np.isin(masks[0], list(difference_masks))
                    plt.figure()
                    plt.imshow(_masks)
                    plt.set_title(
                        f"Classes in segmentation mask that are not contained in classes list after processing shard {i}"
                    )
                    plt.axis("off")
                    plt.show()

            local_hf.close()
            self.log(f"Finished stitching tile {i} in {time.time() - timer} seconds.")

            # remove background class
            filtered_classes_combined = filtered_classes_combined - set([0])

            self.log(
                f"Number of filtered classes in Dataset: {len(filtered_classes_combined)}"
            )

            # check filtering classes to ensure that segmentation run is properly tagged
            self._check_filter_status()

            # save newly generated class list
            self._save_classes(list(filtered_classes_combined))

            #ensure cleanup
            self.clear_temp_dir()
        
        self.log("resolved sharding plan.")

        # save final segmentation to sdata
        self._save_segmentation_sdata(hdf_labels, list(filtered_classes_combined), masks = self.method.MASK_NAMES)

        self.log(
            "finished saving segmentation results to sdata object for sharded segmentation."
        )

        if not self.deep_debug:
            self._cleanup_shards(sharding_plan)

    def _initializer_function(self, gpu_id_list):
        current_process().gpu_id_list = gpu_id_list

    def _perform_segmentation(self, shard_list):
        # get GPU status
        self._setup_processing()

        # run in single-threaded mode
        if self.n_processes == 1:
            for shard in shard_list:
                shard._call_as_shard()

            self.log("Finished serial segmentation")

        # run in multithreaded mode
        elif self.n_processes > 1:
            with mp.get_context(self.context).Pool(
                processes=self.n_processes,
                initializer=self._initializer_function,
                initargs=[self.gpu_id_list],
            ) as pool:
                results = list(
                    tqdm(
                        pool.imap(self.method._call_as_shard, shard_list),
                        total=len(shard_list),
                    )
                )
                pool.close()
                pool.join()
            self.log("Finished parallel segmentation")

    def process(self, input_image):
        """Process the input image with the sharded segmentation method.

        Important:
            This function is called automatically when a Segmentation Class is executed.


        Args:
            input_image (np.array): Input image to be processed. The input image should be a numpy array of shape (C, H, W) where C is the number of channels, H is the height of the image and W is the width of the image.

        """

        total_time_start = timeit.default_timer()

        start_transform = timeit.default_timer()

        # get proper level of input image
        input_image = self._transform_input_image(input_image)
<<<<<<< HEAD

        stop_transform = timeit.default_timer()
        transform_time = stop_transform - start_transform
=======
        self.input_image_path = self.filehandler._load_input_image_to_memmap(image = input_image, tmp_dir_abs_path=self._tmp_dir_path)
        self._clear_cache(vars_to_delete=[input_image])
        
        input_image = tempmmap.mmap_array_from_path(self.input_image_path)
        self.log("Mapped input image to memory-mapped array.")
>>>>>>> fbe98935

        self.image_size = input_image.shape[1:]

        if self.deep_debug:
            self.log(
                f"Input image of dtype {type(input_image)} with dimensions {input_image.shape} passed to sharded segmentation method."
            )

        self.shard_directory = os.path.join(self.directory, self.DEFAULT_TILES_FOLDER)

        if not os.path.isdir(self.shard_directory):
            os.makedirs(self.shard_directory)
            self.log("Created new shard directory " + self.shard_directory)

        start_sharding = timeit.default_timer()

        # get sharding plan
        sharding_plan = self._get_sharding_plan(overwrite=self.overwrite)

        # generate shard list
        shard_list = self._initialize_shard_list(sharding_plan)
        self.log(
            f"sharding plan with {len(sharding_plan)} elements generated, sharding with {self.config['threads']} threads begins"
        )

        stop_sharding = timeit.default_timer()
        sharding_time = stop_sharding - start_sharding

        start_segmentation = timeit.default_timer()

        # perform segmentation
        self._perform_segmentation(shard_list)

        stop_segmentation = timeit.default_timer()
        segmentation_time = stop_segmentation - start_segmentation

        self._clear_cache(vars_to_delete=[shard_list])

        start_resolving = timeit.default_timer()

        self._resolve_sharding(sharding_plan)

        stop_resolving = timeit.default_timer()
        resolving_time = stop_resolving - start_resolving

        total_time_stop = timeit.default_timer()

        total_time = total_time_stop - total_time_start

        self.log(f"Total time taken for sharded segmentation: {total_time} seconds")

        # make sure to cleanup temp directories
        self.log("=== finished sharded segmentation === ")

        self._save_benchmarking_times(image_size=input_image.shape, 
                                      transform_time=transform_time,
                                      segmentation_time=segmentation_time,
                                      total_time=total_time,
                                      max_shard_size=self.config["shard_size"],
                                      sharding_time=sharding_time,
                                      shard_resolving_time=resolving_time,
                                      time_per_shard=(total_time / len(sharding_plan))
                                      )
                                      

    def complete_segmentation(self, input_image, force_run=False):
        """Complete an already started sharded segmentation of the provided input image.

        Args:
            input_image (np.array): Input image to be processed. The input image should be a numpy array of shape (C, H, W) where C is the number of channels, H is the height of the image and W is the width of the image.
            force_run (bool): If set to True the segmentation will be run even if a completed segmentation is already found in the sdata object. Default is False.
        """

        self.shard_directory = os.path.join(self.directory, self.DEFAULT_TILES_FOLDER)

        # check status of sdata object
        self.filehandler._check_sdata_status()

        if self.filehandler.nuc_seg_status:
            self.log("Nucleus segmentation already exists in sdata object.")
        if self.filehandler.cyto_seg_status:
            self.log("Cytosol segmentation already exists in sdata object.")

        # check to make sure that the shard directory exisits, if not exit and return error
        if not os.path.isdir(self.shard_directory):
            if not self.filehandler.nuc_seg_status or not self.filehandler.cyto_seg_status:
                raise FileNotFoundError(
                    "No shard directory found. Please run project.shard_segmentation() to generate a sharding instead of project.complete_segmentation()."
                )
            else:
                raise ValueError(
                    "Completed segmentation found and no shard directory found. Unclear what processing should be performed. If you believe this to be an error please send your example to the developers."
                )
        else:
            if not force_run:
                if self.filehandler.nuc_seg_status or self.filehandler.cyto_seg_status:
                    raise ValueError(
                        "Completed segmentation found in addition to shard directory. If you want to force overwrite of these segmentations with the sharded segmentation results found in the shard directory please rerurn the project.complete_segmentation() method with the force_run flag set to True."
                    )

        # check to see which tiles are incomplete
        tile_directories = os.listdir(self.shard_directory)
        incomplete_indexes = []
        for tile in tile_directories:
            if not os.path.isfile(f"{self.shard_directory}/{tile}/classes.csv"):
                incomplete_indexes.append(int(tile))
                self.log(f"Shard with ID {tile} not completed.")

        # get input image size
        input_image = self._transform_input_image(input_image)
        self.input_image_path = self.filehandler._load_input_image_to_memmap(image = input_image, tmp_dir_abs_path=self._tmp_dir_path)
        self._clear_cache(vars_to_delete=[input_image])
        
        input_image = tempmmap.mmap_array_from_path(self.input_image_path)
        self.log("Mapped input image to memory-mapped array.")

        self.image_size = input_image.shape[1:]

        # load sharding plan
        sharding_plan = self._get_sharding_plan(overwrite=False, force_read=True)

        # check to make sure that calculated sharding plan matches to existing sharding results
        assert (
            len(sharding_plan) == len(tile_directories)
        ), "Calculated a different number of shards than found shard directories. This indicates a mismatch between the current loaded config file and the config file used to generate the exisiting partial segmentation. Please rerun the complete segmentation to ensure accurate results."

        # select only those shards that did not complete successfully for further processing
        sharding_plan_complete = sharding_plan

        if len(incomplete_indexes) > 0:
            # adjust current sharding plan to only contain incomplete elements
            sharding_plan = [
                shard
                for i, shard in enumerate(sharding_plan)
                if i in incomplete_indexes
            ]

            self.log(
                f"Adjusted sharding plan to only proceed with the {len(incomplete_indexes)} incomplete shards."
            )

            shard_list = self._initialize_shard_list(sharding_plan)
            self.log(
                f"sharding plan with {len(sharding_plan)} elements generated, sharding with {self.config['threads']} threads begins"
            )

            # perform segmentation
            self._perform_segmentation(shard_list)
            self._clear_cache(vars_to_delete=[shard_list])

        self._resolve_sharding(sharding_plan_complete)
        self._cleanup_shards(sharding_plan_complete, keep_plots=False)

        self.log("=== completed sharded segmentation === ")


#############################################
###### TIMECOURSE/BATCHED METHODS ###########
#############################################

## These functions have not yet been adapted to the new spatial data format and are not yet functional.

# class TimecourseSegmentation(Segmentation):
#     """Segmentation helper class used for creating segmentation workflows working with timecourse data."""

#     DEFAULT_SEGMENTATION_FILE = "input_segmentation.h5"
#     DEFAULT_INPUT_IMAGE_NAME = "input_segmentation.h5"
#     PRINT_MAPS_ON_DEBUG = True
#     DEFAULT_CHANNELS_NAME = "input_images"
#     DEFAULT_MASK_NAME = "segmentation"

#     channel_colors = [
#         "#e60049",
#         "#0bb4ff",
#         "#50e991",
#         "#e6d800",
#         "#9b19f5",
#         "#ffa300",
#         "#dc0ab4",
#         "#b3d4ff",
#         "#00bfa0",
#     ]

#     def __init__(self, *args, **kwargs):
#         super().__init__(*args, **kwargs)

#         self.index = None
#         self.input_path = None

#         if not hasattr(self, "method"):
#             raise AttributeError(
#                 "No BaseSegmentationType defined, please set attribute ``BaseSegmentationMethod``"
#             )

#     def initialize_as_shard(self, index, input_path, _tmp_seg_path):
#         """Initialize Segmentation Step with further parameters needed for federated segmentation.

#         Important:
#             This function is intented for internal use by the :class:`ShardedSegmentation` helper class. In most cases it is not relevant to the creation of custom segmentation workflows.

#         Args:
#             index (int): Unique indexes of the elements that need to be segmented.
#             input_path (str): Location of the input hdf5 file. During sharded segmentation the :class:`ShardedSegmentation` derived helper class will save the input image in form of a hdf5 file. This makes the input image available for parallel reading by the segmentation processes.
#         """
#         self.index = index
#         self.input_path = input_path
#         self._tmp_seg_path = _tmp_seg_path
#         self.create_temp_dir()

#     def call_as_shard(self):
#         """Wrapper function for calling a sharded segmentation.

#         Important:
#             This function is intended for internal use by the :class:`ShardedSegmentation` helper class. In most cases it is not relevant to the creation of custom segmentation workflows.

#         """
#         with h5py.File(self.input_path, "r") as hf:
#             hdf_input = hf.get(self.DEFAULT_CHANNELS_NAME)

#             if isinstance(self.index, int):
#                 self.index = [self.index]

#             for index in self.index:
#                 self.current_index = index
#                 input_image = hdf_input[index, :, :, :]

#                 self.log(f"Segmentation on index {index} started.")
#                 try:
#                     super().__call__(input_image)
#                     self.clear_temp_dir()
#                 except Exception:
#                     self.log(traceback.format_exc())
#                     self.clear_temp_dir()
#                 self.log(f"Segmentation on index {index} completed.")

#     def save_segmentation(
#         self,
#         input_image,
#         labels,
#         classes,
#     ):
#         """
#         Saves the results of a segmentation at the end of the process by transferring it to the initialized
#         memory mapped array

#         Args:
#             labels (np.array): Numpy array of shape ``(height, width)``. Labels are all data which are saved as integer values. These are mostly segmentation maps with integer values corresponding to the labels of cells.
#             classes (list(int)): List of all classes in the labels array, which have passed the filtering step. All classes contained in this list will be extracted.
#         """
#         # reconnect to existing HDF5 for memory mapping segmentation results
#         _tmp_seg = tempmmap.mmap_array_from_path(self._tmp_seg_path)

#         # size (C, H, W) is expected
#         # dims are expanded in case (H, W) is passed
#         labels = np.expand_dims(labels, axis=0) if len(labels.shape) == 2 else labels
#         classes = np.array(list(classes))

#         self.log(f"transferring {self.current_index} to temmporray memory mapped array")
#         _tmp_seg[self.current_index] = labels

#         # close connect to temmpmmap file again
#         del _tmp_seg

#     def _initialize_tempmmap_array(self):
#         # create an empty HDF5 file prepared for using as a memory mapped temp array to save segmentation results to
#         # this required when trying to segment so many images that the results can no longer fit into memory
#         _tmp_seg_path = tempmmap.create_empty_mmap(
#             shape=self.shape_segmentation,
#             dtype=self.DEFAULT_SEGMENTATION_DTYPE,
#             tmp_dir_abs_path=self._tmp_dir_path,
#         )
#         self._tmp_seg_path = _tmp_seg_path

#     def _transfer_tempmmap_to_hdf5(self):
#         _tmp_seg = tempmmap.mmap_array_from_path(self._tmp_seg_path)
#         input_path = os.path.join(self.directory, self.DEFAULT_SEGMENTATION_FILE)

#         # create hdf5 datasets with temp_arrays as input
#         with h5py.File(input_path, "a") as hf:
#             # check if dataset already exists if so delete and overwrite
#             if self.DEFAULT_MASK_NAME in hf.keys():
#                 del hf[self.DEFAULT_MASK_NAME]
#                 self.log(
#                     "segmentation dataset already existe in hdf5, deleted and overwritten."
#                 )
#             hf.create_dataset(
#                 self.DEFAULT_MASK_NAME,
#                 shape=_tmp_seg.shape,
#                 chunks=(1, 2, self.shape_input_images[2], self.shape_input_images[3]),
#                 dtype=self.DEFAULT_SEGMENTATION_DTYPE,
#             )

#             # using this loop structure ensures that not all results are loaded in memory at any one timepoint
#             for i in range(_tmp_seg.shape[0]):
#                 hf[self.DEFAULT_MASK_NAME][i] = _tmp_seg[i]

#             dt = h5py.special_dtype(vlen=self.DEFAULT_SEGMENTATION_DTYPE)

#             if "classes" in hf.keys():
#                 del hf["classes"]
#                 self.log(
#                     "classes dataset already existed in hdf5, deleted and overwritten."
#                 )

#             hf.create_dataset(
#                 "classes",
#                 shape=self.shape_classes,
#                 maxshape=(None),
#                 chunks=None,
#                 dtype=dt,
#             )

#         gc.collect()

#     def save_image(self, array, save_name="", cmap="magma", **kwargs):
#         if np.issubdtype(array.dtype.type, np.integer):
#             self.log(f"{save_name} will be saved as tif")
#             data = array.astype(np.uint16)
#             im = Image.fromarray(data)
#             im.save(f"{save_name}.tif")

#         fig = plt.figure(frameon=False)
#         fig.set_size_inches((10, 10))
#         ax = plt.Axes(fig, [0.0, 0.0, 1.0, 1.0])
#         ax.set_axis_off()

#         fig.add_axes(ax)
#         ax.imshow(array, cmap=cmap, **kwargs)

#         if save_name != "":
#             plt.savefig(f"{save_name}.png")
#             plt.show()
#             plt.close()

#     def adjust_segmentation_indexes(self):
#         """
#         The function iterates over all present segmented files and adjusts the indexes so that they are unique throughout.
#         """

#         self.log("resolve segmentation indexes")

#         path = os.path.join(self.directory, self.DEFAULT_INPUT_IMAGE_NAME)

#         with h5py.File(path, "a") as hf:
#             hdf_labels = hf.get(self.DEFAULT_MASK_NAME)
#             hdf_classes = hf.get("classes")

#             class_id_shift = 0
#             filtered_classes_combined = []
#             edge_classes_combined = []

#             for i in tqdm(
#                 range(0, hdf_labels.shape[0]),
#                 total=hdf_labels.shape[0],
#                 desc="Adjusting Indexes",
#             ):
#                 individual_hdf_labels = hdf_labels[i, :, :, :]
#                 num_shapes = np.max(individual_hdf_labels)
#                 shifted_map, edge_labels = shift_labels(
#                     individual_hdf_labels, class_id_shift, return_shifted_labels=True
#                 )
#                 hdf_labels[i, :, :] = shifted_map

#                 if set(np.unique(shifted_map[0])) != set(np.unique(shifted_map[1])):
#                     self.log(
#                         "Warning: Different classes in different segmentatio channels. Please report this example to the developers"
#                     )
#                     self.log("set1 nucleus: set(np.unique(shifted_map[0]))")
#                     self.log("set2 cytosol: set(np.unique(shifted_map[1]))")

#                     self.log(
#                         f"{set(np.unique(shifted_map[1]))- set(np.unique(shifted_map[0]))} not in nucleus mask"
#                     )
#                     self.log(
#                         f"{set(np.unique(shifted_map[0]))- set(np.unique(shifted_map[1]))} not in cytosol mask"
#                     )

#                 filtered_classes = set(np.unique(shifted_map[0])) - set(
#                     [0]
#                 )  # remove background class
#                 final_classes = list(filtered_classes - set(edge_labels))

#                 hdf_labels[i, :, :] = shifted_map
#                 hdf_classes[i] = np.array(final_classes, dtype=self.DEFAULT_SEGMENTATION_DTYPE).reshape(
#                     1, 1, -1
#                 )

#                 # save all cells in general
#                 filtered_classes_combined.extend(filtered_classes)
#                 edge_classes_combined.extend(edge_labels)

#                 # adjust class_id shift
#                 class_id_shift += num_shapes

#             edge_classes_combined = set(edge_classes_combined)
#             classes_after_edges = list(
#                 set(filtered_classes_combined) - edge_classes_combined
#             )

#             self.log("Number of filtered classes combined after segmentation:")
#             self.log(len(filtered_classes_combined))

#             self.log("Number of classes in contact with image edges:")
#             self.log(len(edge_classes_combined))

#             self.log("Number of classes after removing image edges:")
#             self.log(len(classes_after_edges))

#             # save newly generated class list
#             self.save_classes(classes_after_edges)

#             # sanity check of class reconstruction
#             if self.debug:
#                 all_classes = set(hdf_labels[:].flatten())
#                 if set(edge_classes_combined).issubset(set(all_classes)):
#                     self.log(
#                         "Sharding sanity check: edge classes are a full subset of all classes"
#                     )
#                 elif len(set(all_classes)) - len(set(edge_classes_combined)) == len(
#                     set(classes_after_edges)
#                 ):
#                     self.log(
#                         "Sharding sanity check: sum of edge classes and classes after edges is equal to all classes."
#                     )
#                 else:
#                     self.log(
#                         "Sharding sanity check: edge classes are NOT a full subset of all classes."
#                     )

#         self.log("resolved segmentation list")

#     def process(self):
#         input_path = os.path.join(self.directory, self.DEFAULT_SEGMENTATION_FILE)

#         with h5py.File(input_path, "r") as hf:
#             input_images = hf.get(self.DEFAULT_CHANNELS_NAME)
#             indexes = list(range(0, input_images.shape[0]))

#             # initialize segmentation dataset
#             self.shape_input_images = input_images.shape
#             self.shape_segmentation = (
#                 input_images.shape[0],
#                 self.config["output_masks"],
#                 input_images.shape[2],
#                 input_images.shape[3],
#             )
#             self.shape_classes = input_images.shape[0]

#         # initialize temp object to write segmentations too
#         self._initialize_tempmmap_array()

#         self.log("Beginning segmentation without multithreading.")

#         # initialzie segmentation objects
#         current_shard = self.method(
#             self.config,
#             self.directory,
#             project_location=self.project_location,
#             debug=self.debug,
#             overwrite=self.overwrite,
#         )

#         current_shard.initialize_as_shard(
#             indexes, input_path=input_path, _tmp_seg_path=self._tmp_seg_path
#         )

#         # calculate results for each shard
#         results = [current_shard.call_as_shard()]

#         # save results to hdf5
#         self.log("Writing segmentation results to .hdf5 file.")
#         self._transfer_tempmmap_to_hdf5()

#         # adjust segmentation indexes
#         self.adjust_segmentation_indexes()
#         self.log("Adjusted Indexes.")


# class MultithreadedSegmentation(TimecourseSegmentation):
#     DEFAULT_SEGMENTATION_FILE = "input_segmentation.h5"
#     DEFAULT_INPUT_IMAGE_NAME = "input_segmentation.h5"

#     def __init__(self, *args, **kwargs):
#         super().__init__(*args, **kwargs)

#         if not hasattr(self, "method"):
#             raise AttributeError(
#                 "No Segmentation method defined, please set attribute ``method``"
#             )

#     def initializer_function(self, gpu_id_list):
#         current_process().gpu_id_list = gpu_id_list

#     def process(self):
#         input_path = os.path.join(self.directory, self.DEFAULT_SEGMENTATION_FILE)

#         with h5py.File(input_path, "r") as hf:
#             input_images = hf.get(self.DEFAULT_CHANNELS_NAME)
#             indexes = list(range(0, input_images.shape[0]))

#             # initialize segmentation dataset
#             self.shape_input_images = input_images.shape
#             self.shape_segmentation = (
#                 input_images.shape[0],
#                 self.config["output_masks"],
#                 input_images.shape[2],
#                 input_images.shape[3],
#             )
#             self.shape_classes = input_images.shape[0]

#         # initialize temp object to write segmentations too
#         self._initialize_tempmmap_array()
#         segmentation_list = self.initialize_shard_list(
#             indexes, input_path=input_path, _tmp_seg_path=self._tmp_seg_path
#         )

#         # make more verbose output for troubleshooting and timing purposes.
#         n_threads = self.config["threads"]
#         self.log(f"Beginning segmentation with {n_threads} threads.")
#         self.log(f"A total of {len(segmentation_list)} processes need to be executed.")

#         # check that that number of GPUS is actually available
#         if "nGPUS" not in self.config.keys():
#             self.config["nGPUs"] = torch.cuda.device_count()

#         nGPUS = self.config["nGPUs"]
#         available_GPUs = torch.cuda.device_count()
#         processes_per_GPU = self.config["threads"]

#         if available_GPUs < self.config["nGPUs"]:
#             self.log(f"Found {available_GPUs} but {nGPUS} specified in config.")

#         if available_GPUs >= 1:
#             n_processes = processes_per_GPU * available_GPUs
#         else:
#             n_processes = self.config["threads"]
#             available_GPUs = (
#                 1  # default to 1 GPU if non are available and a CPU only method is run
#             )

#         # initialize a list of available GPUs
#         gpu_id_list = []
#         for gpu_ids in range(available_GPUs):
#             for _ in range(processes_per_GPU):
#                 gpu_id_list.append(gpu_ids)

#         self.log(f"Beginning segmentation on {available_GPUs} available GPUs.")

#         with mp.get_context(self.context).Pool(
#             processes=n_processes,
#             initializer=self.initializer_function,
#             initargs=[gpu_id_list],
#         ) as pool:
#             results = list(
#                 tqdm(
#                     pool.imap(self.method.call_as_shard, segmentation_list),
#                     total=len(indexes),
#                 )
#             )
#             pool.close()
#             pool.join()
#             print("All segmentations are done.", flush=True)

#         self.log("Finished parallel segmentation")
#         self.log("Transferring results to array.")

#         self._transfer_tempmmap_to_hdf5()
#         self.adjust_segmentation_indexes()
#         self.log("Adjusted Indexes.")

#         # cleanup variables to make sure memory is cleared up again
#         del results
#         gc.collect()

#     def initialize_shard_list(self, segmentation_list, input_path, _tmp_seg_path):
#         _shard_list = []

#         for i in tqdm(
#             segmentation_list, total=len(segmentation_list), desc="Generating Shards"
#         ):
#             current_shard = self.method(
#                 self.config,
#                 self.directory,
#                 project_location=self.project_location,
#                 debug=self.debug,
#                 overwrite=self.overwrite,
#             )

#             current_shard.initialize_as_shard(
#                 i, input_path, _tmp_seg_path=_tmp_seg_path
#             )
#             _shard_list.append(current_shard)

#         self.log(f"Shard list created with {len(_shard_list)} elements.")

#         return _shard_list

#     def get_output(self):
#         return os.path.join(self.directory, self.DEFAULT_SEGMENTATION_FILE)<|MERGE_RESOLUTION|>--- conflicted
+++ resolved
@@ -183,11 +183,8 @@
         self.gpu_id_list = gpu_id_list
 
         self.log(
-<<<<<<< HEAD
-            f"GPU status for segmentation is {self.use_GPU} with {self.nGPUs} GPUs found. Segmentation will be performed on the device {self.device} with {self.processes_per_GPU} processes per device in parallel."
-=======
+          
             f"GPU Status for segmentation is {self.use_GPU} with {self.nGPUs} GPUs found. Segmentation will be performed on the device {self.device} with {self.processes_per_GPU} processes per device in parallel."
->>>>>>> fbe98935
         )
 
     def _check_filter_status(self):
@@ -931,17 +928,12 @@
 
         # get proper level of input image
         input_image = self._transform_input_image(input_image)
-<<<<<<< HEAD
-
-        stop_transform = timeit.default_timer()
-        transform_time = stop_transform - start_transform
-=======
+
         self.input_image_path = self.filehandler._load_input_image_to_memmap(image = input_image, tmp_dir_abs_path=self._tmp_dir_path)
         self._clear_cache(vars_to_delete=[input_image])
         
         input_image = tempmmap.mmap_array_from_path(self.input_image_path)
         self.log("Mapped input image to memory-mapped array.")
->>>>>>> fbe98935
 
         self.image_size = input_image.shape[1:]
 
