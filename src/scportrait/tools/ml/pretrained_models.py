--- conflicted
+++ resolved
@@ -2,17 +2,13 @@
 Collection of functions to load pretrained models to use in the scPortrait environment.
 """
 
-<<<<<<< HEAD
+import os
+
 from scportrait.tools.ml.plmodels import MultilabelSupervisedModel
 from scportrait.data._dataloader import _download
 from pathlib import Path
 import torch
-=======
->>>>>>> 7ad44213
 import os
-
-from scportrait.tools.ml.plmodels import MultilabelSupervisedModel
-
 
 def _load_multilabelSupervised(checkpoint_path, hparam_path, model_type, eval=True, device="cuda"):
     """
@@ -62,21 +58,6 @@
     -------
         str: path to data directory
     """
-<<<<<<< HEAD
-=======
-    src_code_dir, _ = os.path.split(__file__)
-    data_dir = os.path.join(src_code_dir, os.pardir, os.pardir, "pretrained_models")
-    data_dir = os.path.abspath(data_dir)  # Get the absolute path
-    return data_dir
-
-
-def autophagy_classifier1_0(device="cuda"):
-    """
-    Load binary autophagy classification model published as Model 1.0 in original scPortrait publication.
-    """
-
-    data_dir = _get_data_dir()
->>>>>>> 7ad44213
 
     def find_root_by_file(marker_file, current_path):
         for parent in current_path.parents:
@@ -88,17 +69,9 @@
     data_dir = os.path.join(src_code_dir, 'scportrait_data')
     data_dir = os.path.abspath(data_dir)
 
-<<<<<<< HEAD
     return (data_dir)
 
 def autophagy_classifier(device = "cuda"):
-=======
-    model = _load_multilabelSupervised(checkpoint_path, hparam_path, model_type="VGG1_old", device=device)
-    return model
-
-
-def autophagy_classifier2_0(device="cuda"):
->>>>>>> 7ad44213
     """
     Load binary autophagy classification model published as Model 2.1 in original SPARCS publication.
 
@@ -111,7 +84,6 @@
         MultilabelSupervisedModel: pretrained autophagy classification model.
     """ 
     data_dir = _get_data_dir()
-<<<<<<< HEAD
     save_path = os.path.join(data_dir, "vgg_autophagy_classifier")
 
     if not Path(save_path).exists():
@@ -131,26 +103,4 @@
     
     model = _load_multilabelSupervised(checkpoint_path, hparam_path, model_type = "VGG2_old", device = device)
 
-    return(model)
-=======
-
-    checkpoint_path = os.path.join(data_dir, "autophagy/autophagy2.0/VGG2_autophagy_classifier2.0.cpkt")
-    hparam_path = os.path.join(data_dir, "autophagy/autophagy2.0/hparams.yaml")
-
-    model = _load_multilabelSupervised(checkpoint_path, hparam_path, model_type="VGG2_old", device=device)
-    return model
-
-
-def autophagy_classifier2_1(device="cuda"):
-    """
-    Load binary autophagy classification model published as Model 2.1 in original scPortrait publication.
-    """
-
-    data_dir = _get_data_dir()
-
-    checkpoint_path = os.path.join(data_dir, "autophagy/autophagy2.1/VGG2_autophagy_classifier2.1.cpkt")
-    hparam_path = os.path.join(data_dir, "autophagy/autophagy2.1/hparams.yaml")
-
-    model = _load_multilabelSupervised(checkpoint_path, hparam_path, model_type="VGG2_old", device=device)
-    return model
->>>>>>> 7ad44213
+    return(model)