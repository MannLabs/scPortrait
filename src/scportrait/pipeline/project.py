# -*- coding: utf-8 -*-
import os
import re
import shutil
import tempfile
import warnings
from time import time
from typing import Dict, List, Union

import dask.array as darray
import datatree
import numpy as np
import psutil
import xarray
import yaml
from alphabase.io import tempmmap
from napari_spatialdata import Interactive
from ome_zarr.io import parse_url
from ome_zarr.reader import Reader
from spatialdata import SpatialData
from spatialdata.models import Image2DModel, PointsModel
from spatialdata.transformations.transformations import Identity
from tifffile import imread

from scportrait.io import daskmmap
from scportrait.pipeline._base import Logable
from scportrait.pipeline._utils.sdata_io import sdata_filehandler
from scportrait.pipeline._utils.spatialdata_classes import spLabels2DModel
from scportrait.pipeline._utils.spatialdata_helper import (
    calculate_centroids,
    generate_region_annotation_lookuptable,
    get_chunk_size,
    get_unique_cell_ids,
    rechunk_image,
    remap_region_annotation_table,
)


class Project(Logable):
    CLEAN_LOG = True

    DEFAULT_CONFIG_NAME = "config.yml"
    DEFAULT_INPUT_IMAGE_NAME = "input_image"
    DEFAULT_SDATA_FILE = "scportrait.sdata"

    DEFAULT_PREFIX_MAIN_SEG = "seg_all"
    DEFAULT_PREFIX_FILTERED_SEG = "seg_filtered"
    DEFAULT_PREFIX_SELECTED_SEG = "seg_selected"

    DEFAULT_SEG_NAME_0 = "nucleus"
    DEFAULT_SEG_NAME_1 = "cytosol"

    DEFAULT_CENTERS_NAME = "centers_cells"

    DEFAULT_CHUNK_SIZE = (1, 1000, 1000)

    DEFAULT_SEGMENTATION_DIR_NAME = "segmentation"
    DEFAULT_EXTRACTION_DIR_NAME = "extraction"
    DEFAULT_DATA_DIR = "data"

    DEFAULT_CLASSIFICATION_DIR_NAME = "classification"

    DEFAULT_SELECTION_DIR_NAME = "selection"

    DEFAULT_IMAGE_DTYPE = np.uint16
    DEFAULT_SEGMENTATION_DTYPE = np.uint32
    DEFAULT_SINGLE_CELL_IMAGE_DTYPE = np.float16

    def __init__(
        self,
        project_location,
        config_path,
        segmentation_f=None,
        extraction_f=None,
        classification_f=None,
        selection_f=None,
        overwrite=False,
        debug=False,
    ):
        super().__init__(directory=project_location, debug=debug)

        self.project_location = project_location
        self.overwrite = overwrite
        self.config = None
        self._get_config_file(config_path)

        self.sdata_path = self._get_sdata_path()
        self.sdata = None

        self.nuc_seg_name = f"{self.DEFAULT_PREFIX_MAIN_SEG}_{self.DEFAULT_SEG_NAME_0}"
        self.cyto_seg_name = f"{self.DEFAULT_PREFIX_MAIN_SEG}_{self.DEFAULT_SEG_NAME_1}"

        self.segmentation_f = segmentation_f
        self.extraction_f = extraction_f
        self.classification_f = classification_f
        self.selection_f = selection_f

        if self.CLEAN_LOG:
            self._clean_log_file()

        # check if project directory exists, if it does not create
        if not os.path.isdir(self.project_location):
            os.makedirs(self.project_location)
        else:
            warnings.warn("There is already a directory in the location path")

        # === setup sdata reader/writer ===
        self.filehandler = sdata_filehandler(
            directory=self.directory,
            sdata_path=self.sdata_path,
            input_image_name=self.DEFAULT_INPUT_IMAGE_NAME,
            nuc_seg_name=self.nuc_seg_name,
            cyto_seg_name=self.cyto_seg_name,
            centers_name=self.DEFAULT_CENTERS_NAME,
            debug=self.debug,
        )
        self._read_sdata()
        self._check_sdata_status()

        # === setup segmentation ===
        self._setup_segmentation_f(segmentation_f)

        # === setup extraction ===
        self._setup_extraction_f(extraction_f)

        # === setup classification ===
        self._setup_classification_f(classification_f)

        # ==== setup selection ===
        self._setup_selection(selection_f)

    ##### Setup Functions #####

    def _load_config_from_file(self, file_path):
        """
        Loads config from file and writes it to self.config

        Args:
            file_path (str): Path to the config.yml file that should be loaded.
        """
        self.log(f"Loading config from {file_path}")

        if not os.path.isfile(file_path):
            raise ValueError(f"Your config path {file_path} is invalid.")

        with open(file_path, "r") as stream:
            try:
                self.config = yaml.safe_load(stream)
            except yaml.YAMLError as exc:
                print(exc)

    def _get_config_file(self, config_path: Union[str, None] = None):
        # load config file
        self.config_path = os.path.join(self.project_location, self.DEFAULT_CONFIG_NAME)

        if config_path is None:
            # Check if there is already a config file in the dataset folder in case no config file has been specified

            if os.path.isfile(self.config_path):
                self._load_config_from_file(self.config_path)
            else:
                raise ValueError("No config passed and no config found in project directory.")

        else:
            if not os.path.isfile(config_path):
<<<<<<< HEAD
                raise ValueError(
                    f"Your config path {config_path} is invalid. Please specify a valid config path."
                )
=======
                raise ValueError(f"Your config path {config_path} is invalid. Please specify a valid config path.")
>>>>>>> 39f45613

            else:
                print("Updating project config file.")

                if os.path.isfile(self.config_path):
                    os.remove(self.config_path)

                # ensure that the project location exists
                if not os.path.isdir(self.project_location):
                    os.makedirs(self.project_location)

                # The blueprint config file is copied to the dataset folder and renamed to the default name
                shutil.copy(config_path, self.config_path)
                self._load_config_from_file(self.config_path)

    def _setup_segmentation_f(self, segmentation_f):
        if self.segmentation_f is not None:
            if segmentation_f.__name__ not in self.config:
                raise ValueError(f"Config for {segmentation_f.__name__} is missing from the config file.")

            seg_directory = os.path.join(self.project_location, self.DEFAULT_SEGMENTATION_DIR_NAME)

            self.seg_directory = seg_directory

            self.segmentation_f = segmentation_f(
                self.config[segmentation_f.__name__],
                self.seg_directory,
                nuc_seg_name=self.nuc_seg_name,
                cyto_seg_name=self.cyto_seg_name,
                _tmp_image_path=None,
                project_location=self.project_location,
                debug=self.debug,
                overwrite=self.overwrite,
                project=None,
                filehandler=self.filehandler,
            )

    def _setup_extraction_f(self, extraction_f):
        if extraction_f is not None:
            extraction_directory = os.path.join(self.project_location, self.DEFAULT_EXTRACTION_DIR_NAME)

            self.extraction_directory = extraction_directory

            if extraction_f.__name__ not in self.config:
                raise ValueError(f"Config for {extraction_f.__name__} is missing from the config file")

            self.extraction_f = extraction_f(
                self.config[extraction_f.__name__],
                self.extraction_directory,
                project_location=self.project_location,
                debug=self.debug,
                overwrite=self.overwrite,
                project=self,
                filehandler=self.filehandler,
            )

    def _setup_classification_f(self, classification_f):
        if classification_f is not None:
            if classification_f.__name__ not in self.config:
                raise ValueError(f"Config for {classification_f.__name__} is missing from the config file")

            classification_directory = os.path.join(self.project_location, self.DEFAULT_CLASSIFICATION_DIR_NAME)

            self.classification_directory = classification_directory

            self.classification_f = classification_f(
                self.config[classification_f.__name__],
                self.classification_directory,
                project_location=self.project_location,
                debug=self.debug,
                overwrite=self.overwrite,
                project=self,
                filehandler=self.filehandler,
            )

    def _setup_selection(self, selection_f):
        if self.selection_f is not None:
            if selection_f.__name__ not in self.config:
                raise ValueError(f"Config for {selection_f.__name__} is missing from the config file")

            selection_directory = os.path.join(self.project_location, self.DEFAULT_SELECTION_DIR_NAME)

            self.selection_directory = selection_directory

            self.selection_f = selection_f(
                self.config[selection_f.__name__],
                self.selection_directory,
                project_location=self.project_location,
                debug=self.debug,
                overwrite=self.overwrite,
                project=self,
                filehandler=self.filehandler,
            )

    def update_classification_f(self, classification_f) -> None:
        """Update the classification method chosen for the project without reinitializing the entire project.

        Parameters
        ----------
        classification_f : class
            The classification method that should be used for the project.

        """
        self.log(f"Replacing current classification method {self.classification_f.__class__} with {classification_f}")
        self._setup_classification_f(classification_f)

    ##### General small helper functions ####

    def _check_memory(self, item):
        """
        Check the memory usage of the given if it were completely loaded into memory using .compute().
        """
        array_size = item.nbytes
        available_memory = psutil.virtual_memory().available

        return array_size < available_memory

    def _check_chunk_size(self, elem):
        """
        Check if the chunk size of the element is the default chunk size. If not rechunk the element to the default chunk size.
        """

        # get chunk size of element
        chunk_size = get_chunk_size(elem)

        if isinstance(chunk_size, list):
            # check if all chunk sizes are the same otherwise rechunking needs to occur anyways
            if not all([x == chunk_size[0] for x in chunk_size]):
                elem = rechunk_image(elem, chunks=self.DEFAULT_CHUNK_SIZE)
            else:
                # ensure that the chunk size is the default chunk size
                if chunk_size != self.DEFAULT_CHUNK_SIZE:
                    elem = rechunk_image(elem, chunks=self.DEFAULT_CHUNK_SIZE)
        else:
            # ensure that the chunk size is the default chunk size
            if chunk_size != self.DEFAULT_CHUNK_SIZE:
                elem = rechunk_image(elem, chunks=self.DEFAULT_CHUNK_SIZE)

        return elem

    def _check_image_dtype(self, image):
        """Check if the image dtype is the default image dtype. If not raise a warning."""

        if not image.dtype == self.DEFAULT_IMAGE_DTYPE:
            Warning(
                f"Image dtype is not {self.DEFAULT_IMAGE_DTYPE} but insteadt {image.dtype}. The workflow expects images to be of dtype {self.DEFAULT_IMAGE_DTYPE}. Proceeding with the incorrect dtype can lead to unexpected results."
            )
            self.log(
                f"Image dtype is not {self.DEFAULT_IMAGE_DTYPE} but insteadt {image.dtype}. The workflow expects images to be of dtype {self.DEFAULT_IMAGE_DTYPE}. Proceeding with the incorrect dtype can lead to unexpected results."
            )

    def _create_temp_dir(self, path):
        """
        Create a temporary directory in the specified directory with the name of the class.s
        """

        path = os.path.join(path, f"{self.__class__.__name__}_")
        self._tmp_dir = tempfile.TemporaryDirectory(prefix=path)
        self._tmp_dir_path = self._tmp_dir.name

        self.log(f"Initialized temporary directory at {self._tmp_dir_path} for {self.__class__.__name__}")

    def _clear_temp_dir(self):
        if "_tmp_dir" in self.__dict__.keys():
            shutil.rmtree(self._tmp_dir_path, ignore_errors=True)
            self.log(f"Cleaned up temporary directory at {self._tmp_dir}")

            del self._tmp_dir, self._tmp_dir_path
        else:
            self.log("Temporary directory not found, skipping cleanup")

    ##### Functions for handling sdata object #####

    def _cleanup_sdata_object(self):
        """
        Check if the output location exists and if it does cleanup if allowed, otherwise raise an error.
        """

        if os.path.exists(self.sdata_path):
            if self.overwrite:
                self.log(f"Output location {self.sdata_path} already exists. Overwriting.")
                shutil.rmtree(self.sdata_path, ignore_errors=True)
            else:
                # check to see if the sdata object is empty
                if len(os.listdir(self.sdata_path)) == 0:
                    self.log(
                        f"Output location {self.sdata_path} already exists but does not contain any data. Overwriting."
                    )
                    shutil.rmtree(self.sdata_path, ignore_errors=True)
                else:
                    raise ValueError(
                        f"Output location {self.sdata_path} already exists. Set overwrite=True to overwrite."
                    )

        self._read_sdata()

    def _get_sdata_path(self):
        """
        Get the path to the spatialdata object.
        """
        return os.path.join(self.project_location, self.DEFAULT_SDATA_FILE)

    def _ensure_all_labels_habe_cell_ids(self):
        """Helper function to readd cell-ids to labels objects after reloading until a more permanent solution can be found"""
        for keys in list(self.sdata.labels.keys()):
            if not hasattr(self.sdata.labels[keys].attrs, "cell_ids"):
                self.sdata.labels[keys].attrs["cell_ids"] = get_unique_cell_ids(self.sdata.labels[keys])

    def _check_sdata_status(self, print_status=False):
        if self.sdata is None:
            self._read_sdata()
        else:
            self.sdata = self.filehandler._check_sdata_status(return_sdata=True)
            self.input_image_status = self.filehandler.input_image_status
            self.nuc_seg_status = self.filehandler.nuc_seg_status
            self.cyto_seg_status = self.filehandler.cyto_seg_status
            self.centers_status = self.filehandler.centers_status

            if self.input_image_status:
                if isinstance(self.sdata.images[self.DEFAULT_INPUT_IMAGE_NAME], datatree.DataTree):
                    self.input_image = self.sdata.images[self.DEFAULT_INPUT_IMAGE_NAME]["scale0"].image
                elif isinstance(self.sdata.images[self.DEFAULT_INPUT_IMAGE_NAME], xarray.DataArray):
                    self.input_image = self.sdata.images[self.DEFAULT_INPUT_IMAGE_NAME].image
                else:
                    self.input_image = None

        if print_status:
            self.log("Current Project Status:")
            self.log("--------------------------------")
            self.log(f"Input Image Status: {self.input_image_status}")
            self.log(f"Nucleus Segmentation Status: {self.nuc_seg_status}")
            self.log(f"Cytosol Segmentation Status: {self.cyto_seg_status}")
            self.log(f"Centers Status: {self.centers_status}")
            self.log("--------------------------------")

        return None

    def _read_sdata(self):
        self.sdata = self.filehandler.get_sdata()
        self._check_sdata_status()

    def view_sdata(self):
        self.sdata = self.filehandler.get_sdata()  # ensure its up to date

        # open interactive viewer in napari
        interactive = Interactive(self.sdata)
        interactive.run()

    #### Functions for adding elements to sdata object ########
    def _force_delete_object(self, name: str, type: str):
        """
        Force delete an object from the sdata object and the corresponding directory.

        Parameters
        ----------
        name : str
            Name of the object to be deleted.
        type : str
            Type of the object to be deleted. Can be either "images", "labels", "points" or "tables".
        """
        if name in self.sdata:
            del self.sdata[name]

        # define path
        path = os.path.join(self.sdata_path, type, name)
        if os.path.exists(path):
            shutil.rmtree(path, ignore_errors=True)

    def _write_image_sdata(
<<<<<<< HEAD
        self,
        image,
        image_name,
        channel_names=None,
        scale_factors=[2, 4, 8],
        chunks=(1, 1000, 1000),
        overwrite=False,
=======
        self, image, image_name, channel_names=None, scale_factors=[2, 4, 8], chunks=(1, 1000, 1000), overwrite=False
>>>>>>> 39f45613
    ):
        """
        Write the supplied image to the spatialdata object.

        Parameters
        ----------
        image : dask.array
            Image to be written to the spatialdata object.
        scale_factors : list
            List of scale factors for the image. Default is [2, 4, 8]. This will load the image at 4 different resolutions to allow for fluid visualization.
        """

        if self.sdata is None:
            self._read_sdata()

        if channel_names is None:
            self.channel_names = [f"channel_{i}" for i in range(image.shape[0])]
        else:
            self.channel_names = channel_names

        # transform to spatialdata image model
        transform_original = Identity()
        image = Image2DModel.parse(
            image,
            dims=["c", "y", "x"],
            chunks=chunks,
            c_coords=self.channel_names,
            scale_factors=scale_factors,
            transformations={"global": transform_original},
            rgb=False,
        )

        if overwrite:
            self._force_delete_object(image_name, "images")

        self.sdata.images[image_name] = image
        self.sdata.write_element(image_name, overwrite=True)

        self.log(f"Image {image_name} written to sdata object.")

        # track that input image has been loaded
        self.input_image_status = True

<<<<<<< HEAD
=======
    # def _write_segmentation_object_sdata(
    #     self, segmentation_object, segmentation_label: str, classes: set = None, overwrite = False
    # ):
    #     # ensure that the segmentation object is converted to the scPortrait Labels2DModel
    #     if not hasattr(segmentation_object.attrs, "cell_ids"):
    #         segmentation_object = spLabels2DModel().convert(
    #             segmentation_object, classes=classes
    #         )

    #     if overwrite:
    #         self._force_delete_object(segmentation_label, "labels")

    #     self.sdata.labels[segmentation_label] = segmentation_object
    #     self.sdata.write_element(segmentation_label, overwrite=True)

    #     self.log(f"Segmentation {segmentation_label} written to sdata object.")

    # def _write_segmentation_sdata(
    #     self,
    #     segmentation,
    #     segmentation_label: str,
    #     classes: set = None,
    #     chunks=(1000, 1000),
    #     overwrite = False
    # ):
    #     transform_original = Identity()
    #     mask = spLabels2DModel.parse(
    #         segmentation,
    #         dims=["y", "x"],
    #         transformations={"global": transform_original},
    #         chunks=chunks,
    #     )

    #     if not get_chunk_size(mask) == chunks:
    #         mask.data = mask.data.rechunk(chunks)

    #     self._write_segmentation_object_sdata(mask, segmentation_label, classes=classes, overwrite = overwrite)

    def _write_table_object_sdata(self, table, table_name: str, overwrite=False):
        if overwrite:
            self._force_delete_object(table_name, "tables")

        self.sdata.tables[table_name] = table
        self.sdata.write_element(table_name, overwrite=False)

        self.log(f"Table {table_name} written to sdata object.")

>>>>>>> 39f45613
    #### Functions for getting elements from sdata object #####

    def _load_seg_to_memmap(self, seg_name: List[str], tmp_dir_abs_path: str):
        """
        Helper function to load segmentation masks from sdata to memory mapped temp arrays for faster access.
        Loading happens in a chunked manner to avoid memory issues.

        The function will return the path to the memory mapped array.

        Parameters
        ----------
        seg_name : List[str]
            List of segmentation element names that should be loaded found in the sdata object.
            The segmentation elments need to have the same size.
        tmp_dir_abs_path : str
            Absolute path to the directory where the memory mapped arrays should be stored.

        Returns
        -------
        str
            Path to the memory mapped array. Can be reconneted to using the `mmap_array_from_path`
            function from the alphabase.io.tempmmap module.
        """

        # ensure all elements are loaded
        if self.sdata is None:
            self._check_sdata_status()

        # get the segmentation object
        assert all(
            [seg in self.sdata.labels for seg in seg_name]
        ), "Not all passed segmentation elements found in sdata object."
        seg_objects = [self.sdata.labels[seg] for seg in seg_name]

        # get the shape of the segmentation
        shapes = [seg.shape for seg in seg_objects]

        Z, Y, X = None, None, None
        for shape in shapes:
            if len(shape) == 2:
                if Y is None:
                    Y, X = shape
                else:
                    # ensure that all seg masks have the same shape
                    assert Y == shape[0]
                    assert X == shape[1]
            elif len(shape) == 3:
                if Z is None:
                    Z, Y, X = shape
                else:
                    # ensure that all seg masks have the same shape
                    assert Z == shape[0]
                    assert Y == shape[1]
                    assert X == shape[2]

        # get the number of masks
        n_masks = len(seg_objects)

        if Z is not None:
            shape = (n_masks, Z, Y, X)
        else:
            shape = (n_masks, Y, X)

        # initialize empty memory mapped arrays to store the data
        path_seg_masks = tempmmap.create_empty_mmap(
            shape=shape,
            dtype=self.DEFAULT_SEGMENTATION_DTYPE,
            tmp_dir_abs_path=tmp_dir_abs_path,
        )

        # create the empty mmap array
        seg_masks = tempmmap.mmap_array_from_path(path_seg_masks)

        # load the data into the mmap array in chunks
        for i, seg in enumerate(seg_objects):
            if Z is not None:
                for z in range(Z):
                    seg_masks[i][z] = seg.data[z].compute()
            else:
                seg_masks[i] = seg.data.compute()

        # cleanup the cache
        self._clear_cache(vars_to_delete=[seg_objects, seg_masks, seg])

        return path_seg_masks

    def _load_input_image_to_memmap(self, tmp_dir_abs_path: str):
        """
        Helper function to load the input image from sdata to memory mapped temp arrays for faster access.
        Loading happens in a chunked manner to avoid memory issues.

        The function will return the path to the memory mapped array.

        Parameters
        ----------
        tmp_dir_abs_path : str
            Absolute path to the directory where the memory mapped arrays should be stored.

        Returns
        -------
        str
            Path to the memory mapped array. Can be reconneted to using the `mmap_array_from_path`
            function from the alphabase.io.tempmmap module.
        """
        # ensure all elements are loaded
        if self.sdata is None:
            self._check_sdata_status()

        if not self.input_image_status:
            raise ValueError("Input image not found in sdata object.")

        shape = self.input_image.shape

        # initialize empty memory mapped arrays to store the data
        path_input_image = tempmmap.create_empty_mmap(
            shape=shape,
            dtype=self.DEFAULT_IMAGE_DTYPE,
            tmp_dir_abs_path=tmp_dir_abs_path,
        )

        # create the empty mmap array
        input_image = tempmmap.mmap_array_from_path(path_input_image)

        # load the data into the mmap array in chunks
        Z = None
        if len(shape) == 3:
            C, Y, X = shape

        elif len(shape) == 4:
            Z, C, Y, X = shape

        if Z is not None:
            for z in range(Z):
                for c in range(C):
                    input_image[z][c] = self.input_image[z][c].compute()
        else:
            for c in range(C):
                input_image[c] = self.input_image[c].compute()

        # cleanup the cache
        self._clear_cache(vars_to_delete=[input_image])

        return path_input_image

    #### Functions to load input data ####
    def load_input_from_array(self, array: np.ndarray, channel_names: List[str] = None, overwrite=None):
        # check if an input image was already loaded if so throw error if overwrite = False

        # setup overwrite
        original_overwrite = self.overwrite
        if overwrite is not None:
            self.overwrite = overwrite

        self._cleanup_sdata_object()

        # get channel names
        if channel_names is None:
            channel_names = [f"channel_{i}" for i in range(array.shape[0])]

        if len(channel_names) != array.shape[0]:
            raise ValueError(
                "Number of channel names does not match number of input images. Please provide a channel name for each input image."
            )

        self.channel_names = channel_names

        # ensure the array is a dask array
        image = darray.from_array(array, chunks=self.DEFAULT_CHUNK_SIZE)

        # write to sdata object
        self._write_image_sdata(
            image,
            channel_names=self.channel_names,
            scale_factors=[2, 4, 8],
            chunks=self.DEFAULT_CHUNK_SIZE,
            image_name=self.DEFAULT_INPUT_IMAGE_NAME,
        )

        self._check_sdata_status()
        self.overwrite = original_overwrite  # reset to original value

    def load_input_from_tif_files(
        self,
        file_paths,
        channel_names=None,
        crop=[(0, -1), (0, -1)],
        overwrite=None,
        remap=None,
        cache=None,
    ):
        """
        Load input image from a list of files. The channels need to be specified in the following order: nucleus, cytosol other channels.

        Parameters
        ----------
        file_paths : List[str]
            List containing paths to each channel like
            [“path1/img.tiff”, “path2/img.tiff”, “path3/img.tiff”].
            Expects a list of file paths with length “input_channel” as
            defined in the config.yml.

        crop : List[Tuple], optional
            When set, it can be used to crop the input image. The first
            element refers to the first dimension of the image and so on.
            For example use “[(0,1000),(0,2000)]” to crop the image to
            1000 px height and 2000 px width from the top left corner.

        """

        def extract_unique_parts(paths: List[str]):
            """helper function to get unique channel names from filepaths

            Parameters
            ----------
            paths : str
                _description_

            Returns
            -------
            List[str]

            """
            # Find the common base directory
            common_base = os.path.commonpath(paths)

            # Remove the common base from each path
            unique_paths = [os.path.relpath(path, common_base) for path in paths]

            unique_parts = []
            pattern = re.compile(r"(\d+)")  # Regex pattern to match numbers

            for file_name in unique_paths:
                match = pattern.search(file_name)
                if match:
                    unique_parts.append(match.group(1))  # Extract the matched number
                else:
                    unique_parts.append(file_name)  # If no match, return the whole name

            return unique_parts

        # setup overwrite
        original_overwrite = self.overwrite
        if overwrite is not None:
            self.overwrite = overwrite

        if self.config is None:
            raise ValueError("Dataset has no config file loaded")

        # check if an input image was already loaded if so throw error if overwrite = False
        self._cleanup_sdata_object()

        if not len(file_paths) == self.config["input_channels"]:
            raise ValueError(
                "Expected {} image paths because this number of input_channels is specified in the config, but received {} instead.".format(
                    self.config["input_channels"], len(file_paths)
                )
            )

        # save channel names
        if channel_names is None:
            channel_names = extract_unique_parts(file_paths)

        if len(channel_names) != len(file_paths):
            raise ValueError(
                "Number of channel names does not match number of input images. Please provide a channel name for each input image."
            )

        self.channel_names = channel_names

        # remap can be used to shuffle the order, for example [1, 0, 2] to invert the first two channels
        # default order that is expected: Nucleus channel, cell membrane channel, other channels
        if remap is not None:
            file_paths = file_paths[remap]

        if cache is None:
            cache = os.getcwd()
        self._create_temp_dir(cache)

        for i, channel_path in enumerate(file_paths):
            im = imread(channel_path)

            # add automatic conversion for uint8 as this is another very common image format
            if im.dtype == np.uint8:
                im = (
                    im.astype(np.uint16) * np.iinfo(np.uint8).max
                )  # leave set to np.uint16 explicilty here as this conversion assumes going from uint8 to uint16 if the dtype is changed then this will throw a warning later ensuring that this line is fixed

            self._check_image_dtype(im)

            im = np.array(im, dtype=self.DEFAULT_IMAGE_DTYPE)[slice(*crop[0]), slice(*crop[1])]

            if i == 0:
                # define shape of required tempmmap array to read results to
                y, x = im.shape
                c = len(file_paths)

                # initialize temp array to save results to and then append to channels
                temp_image_path = tempmmap.create_empty_mmap(
                    shape=(c, y, x),
                    dtype=self.DEFAULT_IMAGE_DTYPE,
                    tmp_dir_abs_path=self._tmp_dir_path,
                )

                channels = tempmmap.mmap_array_from_path(temp_image_path)

            channels[i] = im

        channels = daskmmap.dask_array_from_path(temp_image_path)

        self._write_image_sdata(
            channels,
            self.DEFAULT_INPUT_IMAGE_NAME,
            channel_names=self.channel_names,
            scale_factors=[2, 4, 8],
            chunks=self.DEFAULT_CHUNK_SIZE,
        )

        self.sdata = None
        self.overwrite = original_overwrite  # reset to original value

        # cleanup variables and temp dir
        self._clear_cache(vars_to_delete=[temp_image_path, im, channels])
        self._clear_temp_dir()

        # strange workaround that is required so that the sdata input image does not point to the dask array anymore but
        # to the image which was written to disk
        self._check_sdata_status()

    def load_input_from_omezarr(self, ome_zarr_path, overwrite=None):
        # setup overwrite
        original_overwrite = self.overwrite
        if overwrite is not None:
            self.overwrite = overwrite

        # check if an input image was already loaded if so throw error if overwrite = False
        self._cleanup_sdata_object()

        # read the image data
        self.log(f"trying to read file from {ome_zarr_path}")
        loc = parse_url(ome_zarr_path, mode="r")
        zarr_reader = Reader(loc).zarr

        # read entire data into memory
        time_start = time()
        input_image = np.array(
            zarr_reader.load("0").compute()
        )  ### adapt here to not read the entire image to memory TODO
        time_end = time()
        self.log(f"Read input image from file {ome_zarr_path} to numpy array in {(time_end - time_start)/60} minutes.")

        # Access the metadata to get channel names
        zarr_group = loc.zarr_group()
        metadata = zarr_group.attrs.asdict()

        if "omero" in metadata and "channels" in metadata["omero"]:
            channels = metadata["omero"]["channels"]
            channel_names = [channel["label"] for channel in channels]
        else:
            channel_names = [f"channel_{i}" for i in range(input_image.shape[0])]

        # write loaded array to sdata object
        self.load_input_from_array(input_image, channel_names=channel_names)

        self._check_sdata_status()
        self.overwrite = original_overwrite  # reset to original value

    def load_input_from_sdata(
        self,
        sdata_path,
        input_image_name="input_image",
        nucleus_segmentation_name=None,
        cytosol_segmentation_name=None,
        overwrite=None,
    ):
        """
        Load input image from a spatialdata object.
        """

        # setup overwrite
        original_overwrite = self.overwrite
        if overwrite is not None:
            self.overwrite = overwrite

        # check if an input image was already loaded if so throw error if overwrite = False
        self._cleanup_sdata_object()

        # read input sdata object
        sdata_input = SpatialData.read(sdata_path)

        # get input image and write it to the final sdata object
        image = sdata_input.images[input_image_name]

        # ensure chunking is correct
        image = self._check_chunk_size(image)

        # check coordinate system of input image
        ### PLACEHOLDER

        self._write_image_sdata(image, self.DEFAULT_INPUT_IMAGE_NAME)
        self.input_image_status = True

        # check if a nucleus segmentation exists and if so add it to the sdata object
        if nucleus_segmentation_name is not None:
            mask = sdata_input.labels[nucleus_segmentation_name]
            mask = self._check_chunk_size(mask)  # ensure chunking is correct

            self.filehandler._write_segmentation_object_sdata(mask, self.nuc_seg_name)

            self.nuc_seg_status = True
            self.log("Nucleus segmentation saved under the label {nucleus_segmentation_name} added to sdata object.")

        # check if a cytosol segmentation exists and if so add it to the sdata object
        if cytosol_segmentation_name is not None:
            mask = sdata_input.labels[cytosol_segmentation_name]
            mask = self._check_chunk_size(mask)  # ensure chunking is correct

            self.filehandler_write_segmentation_object_sdata(mask, self.cyto_seg_name)

            self.cyto_seg_status = True
            self.log("Cytosol segmentation saved under the label {nucleus_segmentation_name} added to sdata object.")

        # ensure that the provided nucleus and cytosol segmentations fullfill the scPortrait requirements
        # requirements are:
        # 1. The nucleus segmentation mask and the cytosol segmentation mask must contain the same ids
        assert (
            self.sdata[self.nuc_seg_name].attrs["cell_ids"] == self.sdata[self.cyto_seg_name].attrs["cell_ids"]
        ), "The nucleus segmentation mask and the cytosol segmentation mask must contain the same ids."

        # 2. the nucleus segmentation ids and the cytosol segmentation ids need to match
        # THIS NEEDS TO BE IMPLEMENTED HERE

        # check if there are any annotations that match the nucleus/cytosol segmentations
        if self.nuc_seg_status or self.cyto_seg_status:
            region_annotation = generate_region_annotation_lookuptable(self.sdata)

            if self.nuc_seg_status:
                region_name = self.nuc_seg_name

                # add existing nucleus annotations if available
                if nucleus_segmentation_name in region_annotation.keys():
                    for x in region_annotation[nucleus_segmentation_name]:
                        table_name, table = x

                        new_table_name = f"annot_{region_name}_{table_name}"

                        table = remap_region_annotation_table(table, region_name=region_name)

                        self._write_table_object_sdata(table, new_table_name)
                        self.log(
                            f"Added annotation {new_table_name} to spatialdata object for segmentation object {region_name}."
                        )
                else:
                    self.log(f"No region annotation found for the nucleus segmentation {nucleus_segmentation_name}.")

                # add centers of cells for available nucleus map
                centroids = calculate_centroids(self.sdata.labels[region_name], coordinate_system="global")
                self._write_points_object_sdata(centroids, self.DEFAULT_CENTERS_NAME)

                self.centers_status = True

            # add cytosol segmentations if available
            if self.cyto_seg_status:
                if cytosol_segmentation_name in region_annotation.keys():
                    for x in region_annotation[cytosol_segmentation_name]:
                        table_name, table = x
                        region_name = self.cyto_seg_name
                        new_table_name = f"annot_{region_name}_{table_name}"

                        table = remap_region_annotation_table(table, region_name=region_name)
                        self._write_table_object_sdata(table, new_table_name)

                        self.log(
                            f"Added annotation {new_table_name} to spatialdata object for segmentation object {region_name}."
                        )
                else:
                    self.log(f"No region annotation found for the cytosol segmentation {cytosol_segmentation_name}.")

        self._check_sdata_status()
        self.overwrite = original_overwrite  # reset to original value

    #### Functions to perform processing ####

    def segment(self, overwrite: Union[bool, None] = None):
        # check to ensure a method has been assigned
        if self.segmentation_f is None:
            raise ValueError("No segmentation method defined")

        self._check_sdata_status()
        # ensure that an input image has been loaded
        if not self.input_image_status:
            raise ValueError("No input image loaded. Please load an input image first.")

        # setup overwrite if specified in call
        original_overwrite = self.segmentation_f.overwrite
        if overwrite is not None:
            self.segmentation_f.overwrite = overwrite

        if self.nuc_seg_status or self.cyto_seg_status:
            if not self.segmentation_f.overwrite:
                raise ValueError(
                    "Segmentation already exists. Set overwrite=True to overwrite."
                )

        elif self.input_image is not None:
            self.segmentation_f(self.input_image)

        self._check_sdata_status()
        self.segmentation_f.overwrite = original_overwrite  # reset to original value
        self.sdata = self.filehandler.get_sdata()  # update

    def complete_segmentation(self, overwrite: Union[bool, None] = None):
        # check to ensure a method has been assigned
        if self.segmentation_f is None:
            raise ValueError("No segmentation method defined")

        self._check_sdata_status()
        # ensure that an input image has been loaded
        if not self.input_image_status:
            raise ValueError("No input image loaded. Please load an input image first.")

        # setup overwrite if specified in call
        original_overwrite = self.segmentation_f.overwrite
        if overwrite is not None:
            self.segmentation_f.overwrite = overwrite

        if self.nuc_seg_status or self.cyto_seg_status:
            if not self.segmentation_f.overwrite:
                raise ValueError(
                    "Segmentation already exists. Set overwrite=True to overwrite."
                )

        elif self.input_image is not None:
            self.segmentation_f.complete_segmentation(self.input_image)

        self._check_sdata_status()
        self.segmentation_f.overwrite = original_overwrite  # reset to original value

    def extract(self, partial=False, n_cells=None, overwrite: Union[bool, None] = None):
        if self.extraction_f is None:
            raise ValueError("No extraction method defined")

        # ensure that a segmentation has been stored that can be extracted
        self._check_sdata_status()

        if not (self.nuc_seg_status or self.cyto_seg_status):
            raise ValueError("No nucleus or cytosol segmentation loaded. Please load a segmentation first.")

        # setup overwrite if specified in call
        if overwrite is not None:
            self.extraction_f.overwrite_run_path = overwrite

        self.extraction_f(partial=partial, n_cells=n_cells)
        self._check_sdata_status()

    def classify(
        self,
        n_cells=0,
        data_type="complete",
        partial_seed=None,
        overwrite: Union[bool, None] = None,
    ):
        if self.classification_f is None:
            raise ValueError("No classification method defined")

        self._check_sdata_status()

        if not (self.nuc_seg_status or self.cyto_seg_status):
            raise ValueError("No nucleus or cytosol segmentation loaded. Please load a segmentation first.")

        extraction_dir = self.extraction_f.get_directory()

        if data_type == "complete":
            cells_path = f"{extraction_dir}/data/single_cells.h5"

        if data_type == "partial":
            partial_runs = [x for x in os.listdir(extraction_dir) if x.startswith("partial_data")]
            selected_runs = [x for x in partial_runs if f"ncells_{n_cells}" in x]

            if len(selected_runs) == 0:
                raise ValueError(f"No partial data found for n_cells = {n_cells}.")

            if len(selected_runs) > 1:
                if partial_seed is None:
                    raise ValueError(
                        f"Multiple partial data runs found for n_cells = {n_cells} with varying seed number. Please select one by specifying partial_seed."
                    )
                else:
                    selected_run = [x for x in selected_runs if f"seed_{partial_seed}" in x]
                    if len(selected_run) == 0:
                        raise ValueError(f"No partial data found for n_cells = {n_cells} and seed = {partial_seed}.")
                    else:
                        cells_path = f"{extraction_dir}/{selected_run[0]}/single_cells.h5"
            else:
                cells_path = f"{extraction_dir}/{selected_runs[0]}/single_cells.h5"

        if data_type == "filtered":
            raise ValueError("Filtered data not yet implemented.")

        print("Using extraction directory:", cells_path)

        # setup overwrite if specified in call
        if overwrite is not None:
            self.classification_f.overwrite_run_path = overwrite

        # update the number of masks that are available in the segmentation object
        self.classification_f.n_masks = sum([self.nuc_seg_status, self.cyto_seg_status])
        self.classification_f.data_type = data_type

        self.classification_f(cells_path, size=n_cells)

        self._check_sdata_status()

    def select(
        self,
        cell_sets: List[Dict],
        calibration_marker: Union[np.array, None] = None,
        segmentation_name: str = "seg_all_nucleus",
        name: Union[str, None] = None,
    ):
        """
        Select specified classes using the defined selection method.
        """

        if self.selection_f is None:
            raise ValueError("No selection method defined")

        self._check_sdata_status()

        if not self.nuc_seg_status or not self.cyto_seg_status:
            raise ValueError("No nucleus or cytosol segmentation loaded. Please load a segmentation first.")

        assert segmentation_name in self.sdata.labels, f"Segmentation {segmentation_name} not found in sdata object."

        self.selection_f(
            segmentation_name=segmentation_name,
            cell_sets=cell_sets,
            calibration_marker=calibration_marker,
            name=name,
        )
        self._check_sdata_status()


# this class has not yet been set up to be used with spatialdata
# class TimecourseProject(Project):
#     """
#     TimecourseProject class used to create a scPortrait project for datasets that have multiple fields of view that should be processed and analysed together.
#     It is also capable of handling multiple timepoints for the same field of view or a combiantion of both. Like the base scPortrait :func:`Project <sparcscore.pipeline.project.Project>`,
#     it manages all of the scPortrait processing steps. Because the input data has a different dimensionality than the base scPortrait :func:`Project <sparcscore.pipeline.project.Project>` class,
#     it requires the use of specialized processing classes that are able to handle this additional dimensionality.

#     Parameters
#     ----------
#     location_path : str
#         Path to the folder where to project should be created. The folder is created in case the specified folder does not exist.
#     config_path : str, optional, default ""
#         Path pointing to a valid configuration file. The file will be copied to the project directory and renamed to the name specified in ``DEFAULT_CLASSIFICATION_DIR_NAME``. If no config is specified, the existing config in the project directory will be used, if possible. See the section configuration to find out more about the config file.
#     debug : bool, default False
#         When set to True debug outputs will be printed where applicable.
#     overwrite : bool, default False
#         When set to True, the processing step directory will be completely deleted and newly created when called.
#     segmentation_f : Class, default None
#         Class containing segmentation workflow.
#     extraction_f : Class, default None
#         Class containing extraction workflow.
#     classification_f : Class, default None
#         Class containing classification workflow.
#     selection_f : Class, default None
#         Class containing selection workflow.

#     Attributes
#     ----------
#     DEFAULT_CONFIG_NAME : str, default "config.yml"
#         Default config name which is used for the config file in the project directory. This name needs to be used when no config is supplied and the config is manually created in the project folder.
#     DEFAULT_INPUT_IMAGE_NAME: str, default "input_segmentation.h5"
#         Default file name for loading the input image.
#     DEFAULT_SEGMENTATION_DIR_NAME : str, default "segmentation"
#         Default foldername for the segmentation process.
#     DEFAULT_EXTRACTION_DIR_NAME : str, default "extraction"
#         Default foldername for the extraction process.
#     DEFAULT_CLASSIFICATION_DIR_NAME : str, default "selection"
#         Default foldername for the classification process.
#     DEFAULT_SELECTION_DIR_NAME : str, default "classification"
#         Default foldername for the selection process.
#     """

#     DEFAULT_INPUT_IMAGE_NAME = "input_segmentation.h5"

#     def __init__(self, *args, **kwargs):
#         super().__init__(*args, **kwargs)

#     def load_input_from_array(self, img, label, overwrite=False):
#         """
#         Function to load imaging data from an array into the TimecourseProject.

#         The provided array needs to fullfill the following conditions:
#         - shape: NCYX
#         - all images need to have the same dimensions and the same number of channels
#         - channels need to be in the following order: nucleus, cytosol other channels
#         - dtype uint16.

#         Parameters
#         ----------
#         img : numpy.ndarray
#             Numpy array of shape “[num_images, channels, height, width]”.
#         label : numpy.ndarray
#             Numpy array of shape “[num_images, num_labels]” containing the labels for each image. The labels need to have the following structure: "image_index", "unique_image_identifier", "..."
#         overwrite : bool, default False
#             If set to True, the function will overwrite the existing input image.
#         """

#         """
#         Function to load imaging data from an array into the TimecourseProject.

#         The provided array needs to fullfill the following conditions:
#         - shape: NCYX
#         - all images need to have the same dimensions and the same number of channels
#         - channels need to be in the following order: nucleus, cytosol other channels
#         - dtype uint16.

#         Parameters
#         ----------
#         img : numpy.ndarray
#             Numpy array of shape “[num_images, channels, height, width]”.
#         label : numpy.ndarray
#             Numpy array of shape “[num_images, num_labels]” containing the labels for each image. The labels need to have the following structure: "image_index", "unique_image_identifier", "..."
#         overwrite : bool, default False
#             If set to True, the function will overwrite the existing input image.
#         """

#         # check if already exists if so throw error message
#         if not os.path.isdir(
#             os.path.join(self.directory, self.DEFAULT_SEGMENTATION_DIR_NAME)
#         ):
#             os.makedirs(
#                 os.path.join(self.directory, self.DEFAULT_SEGMENTATION_DIR_NAME)
#             )

#         path = os.path.join(
#             self.directory,
#             self.DEFAULT_SEGMENTATION_DIR_NAME,
#             self.DEFAULT_INPUT_IMAGE_NAME,
#         )

#         if not overwrite:
#             if os.path.isfile(path):
#                 sys.exit("File already exists")
#             else:
#                 overwrite = True

#         if overwrite:
#             # column labels
#             column_labels = label.columns.to_list()

#             # create .h5 dataset to which all results are written
#             path = os.path.join(
#                 self.directory,
#                 self.DEFAULT_SEGMENTATION_DIR_NAME,
#                 self.DEFAULT_INPUT_IMAGE_NAME,
#             )
#             hf = h5py.File(path, "w")
#             dt = h5py.special_dtype(vlen=str)
#             hf.create_dataset("label_names", data=column_labels, chunks=None, dtype=dt)
#             hf.create_dataset(
#                 "labels", data=label.astype(str).values, chunks=None, dtype=dt
#             )
#             hf.create_dataset(
#                 "input_images", data=img, chunks=(1, 1, img.shape[2], img.shape[2])
#             )

#             hf.close()

#     def load_input_from_files(
#         self,
#         input_dir,
#         channels,
#         timepoints,
#         plate_layout,
#         img_size=1080,
#         overwrite=False,
#     ):
#         """
#         Function to load timecourse experiments recorded with an opera phenix into the TimecourseProject.

#         Before being able to use this function the exported images from the opera phenix first need to be parsed, sorted and renamed using the `sparcstools package <https://github.com/MannLabs/SPARCStools>`_.

#         In addition a plate layout file needs to be created that contains the information on imaged experiment and the experimental conditions for each well. This file needs to be in the following format,
#         using the well notation ``RowXX_WellXX``:

#         .. csv-table::
#             :header: "Well", "Condition1", "Condition2", ...
#             :widths: auto

#             "RowXX_WellXX", "A", "B", ...

#         A tab needs to be used as a seperator and the file saved as a .tsv file.

#         Parameters
#         ----------
#         input_dir : str
#             Path to the directory containing the sorted images from the opera phenix.
#         channels : list(str)
#             List containing the names of the channels that should be loaded.
#         timepoints : list(str)
#             List containing the names of the timepoints that should be loaded. Will return a warning if you try to load a timepoint that is not found in the data.
#         plate_layout : str
#             Path to the plate layout file. For the format please see above.
#         img_size : int, default 1080
#             Size of the images that should be loaded. All images will be cropped to this size.
#         overwrite : bool, default False
#             If set to True, the function will overwrite the existing input image.

#         Example
#         -------
#         >>> channels = ["DAPI", "Alexa488", "mCherry"]
#         >>> timepoints = ["Timepoint"+str(x).zfill(3) for x in list(range(1, 3))]
#         >>> input_dir = "path/to/sorted/outputs/from/sparcstools"
#         >>> plate_layout = "plate_layout.tsv"

#         >>> project.load_input_from_files(input_dir = input_dir,  channels = channels,  timepoints = timepoints, plate_layout = plate_layout, overwrite = True)

#         Function to load timecourse experiments recorded with an opera phenix into the TimecourseProject.

#         Before being able to use this function the exported images from the opera phenix first need to be parsed, sorted and renamed using the `sparcstools package <https://github.com/MannLabs/SPARCStools>`_.

#         In addition a plate layout file needs to be created that contains the information on imaged experiment and the experimental conditions for each well. This file needs to be in the following format,
#         using the well notation ``RowXX_WellXX``:

#         .. csv-table::
#             :header: "Well", "Condition1", "Condition2", ...
#             :widths: auto

#             "RowXX_WellXX", "A", "B", ...

#         A tab needs to be used as a seperator and the file saved as a .tsv file.

#         Parameters
#         ----------
#         input_dir : str
#             Path to the directory containing the sorted images from the opera phenix.
#         channels : list(str)
#             List containing the names of the channels that should be loaded.
#         timepoints : list(str)
#             List containing the names of the timepoints that should be loaded. Will return a warning if you try to load a timepoint that is not found in the data.
#         plate_layout : str
#             Path to the plate layout file. For the format please see above.
#         img_size : int, default 1080
#             Size of the images that should be loaded. All images will be cropped to this size.
#         overwrite : bool, default False
#             If set to True, the function will overwrite the existing input image.

#         Example
#         -------
#         >>> channels = ["DAPI", "Alexa488", "mCherry"]
#         >>> timepoints = ["Timepoint"+str(x).zfill(3) for x in list(range(1, 3))]
#         >>> input_dir = "path/to/sorted/outputs/from/sparcstools"
#         >>> plate_layout = "plate_layout.tsv"

#         >>> project.load_input_from_files(input_dir = input_dir,  channels = channels,  timepoints = timepoints, plate_layout = plate_layout, overwrite = True)

#         """

#         # check if already exists if so throw error message
#         if not os.path.isdir(
#             os.path.join(self.directory, self.DEFAULT_SEGMENTATION_DIR_NAME)
#         ):
#             os.makedirs(
#                 os.path.join(self.directory, self.DEFAULT_SEGMENTATION_DIR_NAME)
#             )

#         path = os.path.join(
#             self.directory,
#             self.DEFAULT_SEGMENTATION_DIR_NAME,
#             self.DEFAULT_INPUT_IMAGE_NAME,
#         )

#         if not overwrite:
#             if os.path.isfile(path):
#                 sys.exit("File already exists")
#             else:
#                 overwrite = True

#         if overwrite:
#             self.img_size = img_size

#             def _read_write_images(dir, indexes, h5py_path):
#                 # unpack indexes
#                 index_start, index_end = indexes

#                 # get information on directory
#                 well = re.search(
#                     "Row.._Well[0-9][0-9]", dir
#                 ).group()  # need to use re.search and not match sinde the identifier is not always at the beginning of the name
#                 region = re.search("r..._c...$", dir).group()

#                 # list all images within directory
#                 path = os.path.join(input_dir, dir)
#                 files = os.listdir(path)

#                 # filter to only contain the timepoints of interest
#                 files = np.sort([x for x in files if x.startswith(tuple(timepoints))])

#                 # checkt to make sure all timepoints are actually there
#                 _timepoints = np.unique(
#                     [re.search("Timepoint[0-9][0-9][0-9]", x).group() for x in files]
#                 )

#                 sum = 0
#                 for timepoint in timepoints:
#                     if timepoint in _timepoints:
#                         sum += 1
#                         continue
#                     else:
#                         print(f"No images found for Timepoint {timepoint}")

#                 self.log(
#                     f"{sum} different timepoints found of the total {len(timepoints)} timepoints given."
#                 )

#                 # read images for that region
#                 imgs = np.empty(
#                     (n_timepoints, n_channels, img_size, img_size), dtype="uint16"
#                 )
#                 for ix, channel in enumerate(channels):
#                     images = [x for x in files if channel in x]

#                     for i, im in enumerate(images):
#                         image = imread(os.path.join(path, im))

#                         if isinstance(image.dtype, np.uint8):
#                             image = image.astype("uint16") * np.iinfo(np.uint8).max

#                         self._check_image_dtype(image)
#                         imgs[i, ix, :, :] = image.astype("uint16")

#                 # create labelling
#                 column_values = []
#                 for column in plate_layout.columns:
#                     column_values.append(plate_layout.loc[well, column])

#                 list_input = [
#                     list(range(index_start, index_end)),
#                     [dir + "_" + x for x in timepoints],
#                     [dir] * n_timepoints,
#                     timepoints,
#                     [well] * n_timepoints,
#                     [region] * n_timepoints,
#                 ]
#                 list_input = [np.array(x) for x in list_input]

#                 for x in column_values:
#                     list_input.append(np.array([x] * n_timepoints))

#                 labelling = np.array(list_input).T

#                 input_images[index_start:index_end, :, :, :] = imgs
#                 labels[index_start:index_end] = labelling

#             # read plate layout
#             plate_layout = pd.read_csv(plate_layout, sep="\s+|;|,", engine="python")
#             plate_layout = plate_layout.set_index("Well")

#             column_labels = [
#                 "index",
#                 "ID",
#                 "location",
#                 "timepoint",
#                 "well",
#                 "region",
#             ] + plate_layout.columns.tolist()

#             # get information on number of timepoints and number of channels
#             n_timepoints = len(timepoints)
#             n_channels = len(channels)
#             wells = np.unique(plate_layout.index.tolist())

#             # get all directories contained within the input dir
#             directories = os.listdir(input_dir)
#             if ".DS_Store" in directories:
#                 directories.remove(
#                     ".DS_Store"
#                 )  # need to remove this because otherwise it gives errors
#             if ".ipynb_checkpoints" in directories:
#                 directories.remove(".ipynb_checkpoints")

#             # filter directories to only contain those listed in the plate layout
#             directories = [
#                 _dir
#                 for _dir in directories
#                 if re.search("Row.._Well[0-9][0-9]", _dir).group() in wells
#             ]

#             # check to ensure that imaging data is found for all wells listed in plate_layout
#             _wells = [
#                 re.search("Row.._Well[0-9][0-9]", _dir).group() for _dir in directories
#             ]
#             not_found = [well for well in _wells if well not in wells]
#             if len(not_found) > 0:
#                 print(
#                     "following wells listed in plate_layout not found in imaging data:",
#                     not_found,
#                 )
#                 self.log(
#                     f"following wells listed in plate_layout not found in imaging data: {not_found}"
#                 )

#             # check to make sure that timepoints given and timepoints found in data acutally match!
#             _timepoints = []

#             # create .h5 dataset to which all results are written
#             path = os.path.join(
#                 self.directory,
#                 self.DEFAULT_SEGMENTATION_DIR_NAME,
#                 self.DEFAULT_INPUT_IMAGE_NAME,
#             )

#             # for some reason this directory does not always exist so check to make sure it does otherwise the whole reading of stuff fails
#             if not os.path.isdir(
#                 os.path.join(self.directory, self.DEFAULT_SEGMENTATION_DIR_NAME)
#             ):
#                 os.makedirs(
#                     os.path.join(self.directory, self.DEFAULT_SEGMENTATION_DIR_NAME)
#                 )

#             with h5py.File(path, "w") as hf:
#                 dt = h5py.special_dtype(vlen=str)
#                 hf.create_dataset(
#                     "label_names", (len(column_labels)), chunks=None, dtype=dt
#                 )
#                 hf.create_dataset(
#                     "labels",
#                     (len(directories) * n_timepoints, len(column_labels)),
#                     chunks=None,
#                     dtype=dt,
#                 )

#                 hf.create_dataset(
#                     "input_images",
#                     (len(directories) * n_timepoints, n_channels, img_size, img_size),
#                     chunks=(1, 1, img_size, img_size),
#                     dtype="uint16",
#                 )

#                 label_names = hf.get("label_names")
#                 labels = hf.get("labels")
#                 input_images = hf.get("input_images")

#                 label_names[:] = column_labels

#                 # ------------------
#                 # start reading data
#                 # ------------------

#                 indexes = []
#                 # create indexes
#                 start_index = 0
#                 for i, _ in enumerate(directories):
#                     stop_index = start_index + n_timepoints
#                     indexes.append((start_index, stop_index))
#                     start_index = stop_index

#                 # iterate through all directories and add to .h5
#                 # this is not implemented with multithreaded processing because writing multi-threaded to hdf5 is hard
#                 # multithreaded reading is easier

#                 for dir, index in tqdm(
#                     zip(directories, indexes), total=len(directories)
#                 ):
#                     _read_write_images(dir, index, h5py_path=path)

#     def load_input_from_stitched_files(
#         self,
#         input_dir,
#         channels,
#         timepoints,
#         plate_layout,
#         overwrite=False,
#     ):
#         """
#         Function to load timecourse experiments recorded with opera phenix into .h5 dataformat for further processing.
#         Assumes that stitched images for all files have already been assembled.

#         Args:
#             input_dir (str): path to directory containing the stitched images
#             channels (list(str)): list of strings indicating which channels should be loaded
#             timepoints (list(str)): list of strings indicating which timepoints should be loaded
#             plate_layout (str): path to csv file containing the plate layout
#             overwrite (bool, optional): boolean indicating if existing files should be overwritten. Defaults to False.
#         """

#         # check if already exists if so throw error message
#         if not os.path.isdir(
#             os.path.join(self.directory, self.DEFAULT_SEGMENTATION_DIR_NAME)
#         ):
#             os.makedirs(
#                 os.path.join(self.directory, self.DEFAULT_SEGMENTATION_DIR_NAME)
#             )

#         path = os.path.join(
#             self.directory,
#             self.DEFAULT_SEGMENTATION_DIR_NAME,
#             self.DEFAULT_INPUT_IMAGE_NAME,
#         )

#         if not overwrite:
#             if os.path.isfile(path):
#                 sys.exit("File already exists")
#             else:
#                 overwrite = True

#         if overwrite:

#             def _read_write_images(well, indexes, h5py_path):
#                 # unpack indexes
#                 index_start, index_end = indexes

#                 # list all images for that well
#                 _files = [_file for _file in files if well in _file]

#                 # filter to only contain the timepoints of interest
#                 _files = np.sort([x for x in _files if x.startswith(tuple(timepoints))])

#                 # checkt to make sure all timepoints are actually there
#                 _timepoints = np.unique(
#                     [re.search("Timepoint[0-9][0-9][0-9]", x).group() for x in _files]
#                 )

#                 sum = 0
#                 for timepoint in timepoints:
#                     if timepoint in _timepoints:
#                         sum += 1
#                         continue
#                     else:
#                         print(f"No images found for Timepoint {timepoint}")

#                 self.log(
#                     f"{sum} different timepoints found of the total {len(timepoints)} timepoints given."
#                 )

#                 # read images for that region
#                 imgs = np.empty(
#                     (n_timepoints, n_channels, size1, size2), dtype="uint16"
#                 )
#                 for ix, channel in enumerate(channels):
#                     images = [x for x in _files if channel in x]

#                     for i, im in enumerate(images):
#                         image = imread(os.path.join(input_dir, im), 0).astype("uint16")

#                         # check if image is too small and if yes, pad the image with black pixels
#                         if image.shape[0] < size1 or image.shape[1] < size2:
#                             image = np.pad(
#                                 image,
#                                 (
#                                     (0, np.max((size1 - image.shape[0], 0))),
#                                     (0, np.max((size2 - image.shape[1], 0))),
#                                 ),
#                                 mode="constant",
#                                 constant_values=0,
#                             )
#                             self.log(
#                                 f"Image {im} with the index {i} is too small and was padded with black pixels. "
#                                 f"Image shape after padding: {image.shape}."
#                             )

#                         # perform cropping so that all stitched images have the same size
#                         x, y = image.shape
#                         diff1 = x - size1
#                         diff1x = int(np.floor(diff1 / 2))
#                         diff1y = int(np.ceil(diff1 / 2))
#                         diff2 = y - size2
#                         diff2x = int(np.floor(diff2 / 2))
#                         diff2y = int(np.ceil(diff2 / 2))

#                         cropped = image[
#                             slice(diff1x, x - diff1y), slice(diff2x, y - diff2y)
#                         ]

#                         imgs[i, ix, :, :] = cropped

#                 # create labelling
#                 column_values = []
#                 for column in plate_layout.columns:
#                     column_values.append(plate_layout.loc[well, column])

#                 list_input = [
#                     list(range(index_start, index_end)),
#                     [well + "_" + x for x in timepoints],
#                     [well] * n_timepoints,
#                     timepoints,
#                     [well] * n_timepoints,
#                 ]
#                 list_input = [np.array(x) for x in list_input]

#                 for x in column_values:
#                     list_input.append(np.array([x] * n_timepoints))

#                 labelling = np.array(list_input).T

#                 input_images[index_start:index_end, :, :, :] = imgs
#                 labels[index_start:index_end] = labelling

#             # read plate layout
#             plate_layout = pd.read_csv(plate_layout, sep="\s+|;|,", engine="python")
#             plate_layout = plate_layout.set_index("Well")

#             column_labels = [
#                 "index",
#                 "ID",
#                 "location",
#                 "timepoint",
#                 "well",
#             ] + plate_layout.columns.tolist()

#             # get information on number of timepoints and number of channels
#             n_timepoints = len(timepoints)
#             n_channels = len(channels)
#             wells = np.unique(plate_layout.index.tolist())

#             # get all files contained within the input dir
#             files = os.listdir(input_dir)
#             files = [file for file in files if file.endswith(".tif")]

#             # filter directories to only contain those listed in the plate layout
#             files = [
#                 _dir
#                 for _dir in files
#                 if re.search("Row.._Well[0-9][0-9]", _dir).group() in wells
#             ]

#             # check to ensure that imaging data is found for all wells listed in plate_layout
#             _wells = [re.search("Row.._Well[0-9][0-9]", _dir).group() for _dir in files]
#             not_found = [well for well in _wells if well not in wells]
#             if len(not_found) > 0:
#                 print(
#                     "following wells listed in plate_layout not found in imaging data:",
#                     not_found,
#                 )
#                 self.log(
#                     f"following wells listed in plate_layout not found in imaging data: {not_found}"
#                 )

#             # get image size and subtract 10 pixels from each edge
#             # will adjust all merged images to this dimension to ensure that they all have the same dimensions and can be loaded into the same hdf5 file
#             size1, size2 = imagesize.get(os.path.join(input_dir, files[0]))
#             size1 = size1 - 2 * 10
#             size2 = size2 - 2 * 10
#             self.img_size = (size1, size2)

#             # create .h5 dataset to which all results are written
#             path = os.path.join(
#                 self.directory,
#                 self.DEFAULT_SEGMENTATION_DIR_NAME,
#                 self.DEFAULT_INPUT_IMAGE_NAME,
#             )

#             # for some reason this directory does not always exist so check to make sure it does otherwise the whole reading of stuff fails
#             if not os.path.isdir(
#                 os.path.join(self.directory, self.DEFAULT_SEGMENTATION_DIR_NAME)
#             ):
#                 os.makedirs(
#                     os.path.join(self.directory, self.DEFAULT_SEGMENTATION_DIR_NAME)
#                 )

#             with h5py.File(path, "w") as hf:
#                 dt = h5py.special_dtype(vlen=str)
#                 hf.create_dataset(
#                     "label_names", (len(column_labels)), chunks=None, dtype=dt
#                 )
#                 hf.create_dataset(
#                     "labels",
#                     (len(wells) * n_timepoints, len(column_labels)),
#                     chunks=None,
#                     dtype=dt,
#                 )
#                 hf.create_dataset(
#                     "input_images",
#                     (len(wells) * n_timepoints, n_channels, size1, size2),
#                     chunks=(1, 1, size1, size2),
#                     dtype="uint16",
#                 )

#                 label_names = hf.get("label_names")
#                 labels = hf.get("labels")
#                 input_images = hf.get("input_images")

#                 label_names[:] = column_labels

#                 # ------------------
#                 # start reading data
#                 # ------------------

#                 indexes = []
#                 # create indexes
#                 start_index = 0
#                 for i, _ in enumerate(wells):
#                     stop_index = start_index + n_timepoints
#                     indexes.append((start_index, stop_index))
#                     start_index = stop_index

#                 # iterate through all directories and add to .h5
#                 # this is not implemented with multithreaded processing because writing multi-threaded to hdf5 is hard
#                 # multithreaded reading is easier

#                 for well, index in tqdm(zip(wells, indexes), total=len(wells)):
#                     _read_write_images(well, index, h5py_path=path)

#     def load_input_from_files_and_merge(
#         self,
#         input_dir,
#         channels,
#         timepoints,
#         plate_layout,
#         img_size=1080,
#         stitching_channel="Alexa488",
#         overlap=0.1,
#         max_shift=10,
#         overwrite=False,
#         nucleus_channel="DAPI",
#         cytosol_channel="Alexa488",
#     ):
#         """
#         Function to load timecourse experiments recorded with an opera phenix into a TimecourseProject. In addition to loading the images,
#         this wrapper function also stitches images acquired in the same well (this assumes that the tiles were aquired with overlap and in a rectangular shape)
#         using the `sparcstools package <https://github.com/MannLabs/SPARCStools>`_. Implementation of this function is currently still slow for many wells/timepoints as stitching
#         is handled consecutively and not in parallel. This will be fixed in the future.

#         Parameters
#         ----------
#         input_dir : str
#             Path to the directory containing the sorted images from the opera phenix.
#         channels : list(str)
#             List containing the names of the channels that should be loaded.
#         timepoints : list(str)
#             List containing the names of the timepoints that should be loaded. Will return a warning if you try to load a timepoint that is not found in the data.
#         plate_layout : str
#             Path to the plate layout file. For the format please see above.
#         img_size : int, default 1080
#             Size of the images that should be loaded. All images will be cropped to this size.
#         stitching_channel : str, default "Alexa488"
#             string indicated on which channel the stitching should be calculated.
#         overlap : float, default 0.1
#             float indicating the overlap between the tiles that were aquired.
#         max_shift : int, default 10
#             int indicating the maximum shift that is allowed when stitching the tiles. If a calculated shift is larger than this threshold
#             between two tiles then the position of these tiles is not updated and is set according to the calculated position based on the overlap.
#         overwrite : bool, default False
#             If set to True, the function will overwrite the existing input image.
#         nucleus_channel : str, default "DAPI"
#             string indicating the channel that should be used for the nucleus channel.
#         cytosol_channel : str, default "Alexa488"
#             string indicating the channel that should be used for the cytosol channel.

#         """

#         from sparcstools.stitch import generate_stitched

#         # check if already exists if so throw error message
#         if not os.path.isdir(
#             os.path.join(self.directory, self.DEFAULT_SEGMENTATION_DIR_NAME)
#         ):
#             os.makedirs(
#                 os.path.join(self.directory, self.DEFAULT_SEGMENTATION_DIR_NAME)
#             )

#         path = os.path.join(
#             self.directory,
#             self.DEFAULT_SEGMENTATION_DIR_NAME,
#             self.DEFAULT_INPUT_IMAGE_NAME,
#         )

#         if not overwrite:
#             if os.path.isfile(path):
#                 sys.exit("File already exists.")
#             else:
#                 overwrite = True

#         if overwrite:
#             self.img_size = img_size

#             self.log(f"Reading all images included in directory {input_dir}.")

#             images = os.listdir(input_dir)
#             images = [x for x in images if x.endswith((".tiff", ".tif"))]

#             _timepoints = np.sort(list(set([x.split("_")[0] for x in images])))
#             _wells = np.sort(
#                 list(
#                     set(
#                         [
#                             re.match(".*_Row[0-9][0-9]_Well[0-9][0-9]", x).group()[13:]
#                             for x in images
#                         ]
#                     )
#                 )
#             )

#             # apply filtering to only get those that are in the plate layout file
#             plate_layout = pd.read_csv(plate_layout, sep="\s+|;|,", engine="python")
#             plate_layout = plate_layout.set_index("Well")

#             column_labels = [
#                 "index",
#                 "ID",
#                 "location",
#                 "timepoint",
#                 "well",
#                 "region",
#             ] + plate_layout.columns.tolist()

#             # get information on number of timepoints and number of channels
#             n_timepoints = len(timepoints)
#             n_channels = len(channels)
#             wells = np.unique(plate_layout.index.tolist())

#             _wells = [x for x in _wells if x in wells]
#             _timepoints = [x for x in _timepoints if x in timepoints]

#             not_found_wells = [well for well in _wells if well not in wells]
#             not_found_timepoints = [
#                 timepoint for timepoint in _timepoints if timepoint not in timepoints
#             ]

#             if len(not_found_wells) > 0:
#                 print(
#                     "following wells listed in plate_layout not found in imaging data:",
#                     not_found_wells,
#                 )
#                 self.log(
#                     f"following wells listed in plate_layout not found in imaging data: {not_found_wells}"
#                 )

#             if len(not_found_timepoints) > 0:
#                 print(
#                     "following timepoints given not found in imaging data:",
#                     not_found_timepoints,
#                 )
#                 self.log(
#                     f"following timepoints given not found in imaging data: {not_found_timepoints}"
#                 )

#             self.log("Will perform merging over the following specs:")
#             self.log(f"Wells: {_wells}")
#             self.log(f"Timepoints: {_timepoints}")

#             # create .h5 dataset to which all results are written
#             path = os.path.join(
#                 self.directory,
#                 self.DEFAULT_SEGMENTATION_DIR_NAME,
#                 self.DEFAULT_INPUT_IMAGE_NAME,
#             )

#             # for some reason this directory does not always exist so check to make sure it does otherwise the whole reading of stuff fails
#             if not os.path.isdir(
#                 os.path.join(self.directory, self.DEFAULT_SEGMENTATION_DIR_NAME)
#             ):
#                 os.makedirs(
#                     os.path.join(self.directory, self.DEFAULT_SEGMENTATION_DIR_NAME)
#                 )

#             with h5py.File(path, "w") as hf:
#                 dt = h5py.special_dtype(vlen=str)
#                 hf.create_dataset(
#                     "label_names", (len(column_labels)), chunks=None, dtype=dt
#                 )
#                 hf.create_dataset(
#                     "labels",
#                     (len(_wells) * n_timepoints, len(column_labels)),
#                     chunks=None,
#                     dtype=dt,
#                 )
#                 label_names = hf.get("label_names")
#                 labels = hf.get("labels")

#                 label_names[:] = column_labels

#                 run_number = 0
#                 for timepoint in tqdm(_timepoints):
#                     for well in tqdm(_wells):
#                         RowID = well.split("_")[0]
#                         WellID = well.split("_")[1]
#                         zstack_value = 1

#                         # define patter to recognize which slide should be stitched
#                         # remember to adjust the zstack value if you aquired zstacks and want to stitch a speciifc one in the parameters above

#                         pattern = (
#                             f"{timepoint}_{RowID}_{WellID}"
#                             + "_{channel}_"
#                             + "zstack"
#                             + str(zstack_value).zfill(3)
#                             + "_r{row:03}_c{col:03}.tif"
#                         )

#                         merged_images, channels = generate_stitched(
#                             input_dir,
#                             well,
#                             pattern,
#                             outdir="/",
#                             overlap=overlap,
#                             max_shift=max_shift,
#                             do_intensity_rescale=True,
#                             stitching_channel=stitching_channel,
#                             filetype="return_array",
#                             export_XML=False,
#                             plot_QC=False,
#                         )

#                         if run_number == 0:
#                             img_size1 = merged_images.shape[1] - 2 * 10
#                             img_size2 = merged_images.shape[2] - 2 * 10
#                             # create this after the first image is stitched and we have the dimensions
#                             hf.create_dataset(
#                                 "input_images",
#                                 (
#                                     len(_wells) * n_timepoints,
#                                     n_channels,
#                                     img_size1,
#                                     img_size2,
#                                 ),
#                                 chunks=(1, 1, img_size1, img_size2),
#                             )
#                             input_images = hf.get("input_images")

#                         # crop so that all images have the same size
#                         _, x, y = merged_images.shape
#                         diff1 = x - img_size1
#                         diff1x = int(np.floor(diff1 / 2))
#                         diff1y = int(np.ceil(diff1 / 2))
#                         diff2 = y - img_size2
#                         diff2x = int(np.floor(diff2 / 2))
#                         diff2y = int(np.ceil(diff2 / 2))
#                         cropped = merged_images[
#                             :, slice(diff1x, x - diff1y), slice(diff2x, y - diff2y)
#                         ]

#                         # create labelling
#                         column_values = []
#                         for column in plate_layout.columns:
#                             column_values.append(plate_layout.loc[well, column])

#                         list_input = [
#                             str(run_number),
#                             f"{well}_{timepoint}_all",
#                             f"{well}_all",
#                             timepoint,
#                             well,
#                             "stitched",
#                         ]

#                         for x in column_values:
#                             list_input.append(x)

#                         # reorder to fit to timecourse sorting
#                         allocated_channels = []
#                         allocated_indexes = []
#                         if nucleus_channel in channels:
#                             nucleus_index = channels.index(nucleus_channel)
#                             allocated_channels.append(nucleus_channel)
#                             allocated_indexes.append(nucleus_index)
#                         else:
#                             print("nucleus_channel not found in supplied channels!!!")

#                         if cytosol_channel in channels:
#                             cytosol_index = channels.index(cytosol_channel)
#                             allocated_channels.append(cytosol_channel)
#                             allocated_indexes.append(cytosol_index)
#                         else:
#                             print("cytosol_channel not found in supplied channels!!!")

#                         all_other_indexes = [
#                             channels.index(x)
#                             for x in channels
#                             if x not in allocated_channels
#                         ]
#                         all_other_indexes = list(np.sort(all_other_indexes))

#                         index_list = allocated_indexes + all_other_indexes
#                         cropped = np.array([cropped[x, :, :] for x in index_list])

#                         self.log(
#                             f"adjusted channels to the following order: {[channels[i] for i in index_list]}"
#                         )
#                         input_images[run_number, :, :, :] = cropped
#                         labels[run_number] = list_input
#                         run_number += 1
#                         self.log(
#                             f"finished stitching and saving well {well} for timepoint {timepoint}."
#                         )

#     def adjust_segmentation_indexes(self):
#         self.segmentation_f.adjust_segmentation_indexes()

#     def segment(self, overwrite=False, *args, **kwargs):
#         """
#         segment timecourse project with the defined segmentation method.
#         """

#         if overwrite:
#             # delete segmentation and classes from .hdf5 to be able to create new again
#             path = os.path.join(
#                 self.directory,
#                 self.DEFAULT_SEGMENTATION_DIR_NAME,
#                 self.DEFAULT_INPUT_IMAGE_NAME,
#             )
#             with h5py.File(path, "a") as hf:
#                 if "segmentation" in hf.keys():
#                     del hf["segmentation"]
#                 if "classes" in hf.keys():
#                     del hf["classes"]

#             # delete generated files to make clean
#             classes_path = os.path.join(
#                 self.directory, self.DEFAULT_SEGMENTATION_DIR_NAME, "classes.csv"
#             )
#             log_path = os.path.join(
#                 self.directory, self.DEFAULT_SEGMENTATION_DIR_NAME, "processing.log"
#             )
#             if os.path.isfile(classes_path):
#                 os.remove(classes_path)
#             if os.path.isfile(log_path):
#                 os.remove(log_path)

#             print("If Segmentation already existed removed.")

#         if self.segmentation_f is None:
#             raise ValueError("No segmentation method defined")

#         else:
#             self.segmentation_f(*args, **kwargs)

#     def extract(self, *args, **kwargs):
#         """
#         Extract single cells from a timecourse project with the defined extraction method.
#         """

#         if self.extraction_f is None:
#             raise ValueError("No extraction method defined")

#         input_segmentation = self.segmentation_f.get_output()
#         input_dir = os.path.join(
#             self.project_location, self.DEFAULT_SEGMENTATION_DIR_NAME, "classes.csv"
#         )
#         self.extraction_f(input_segmentation, input_dir, *args, **kwargs)<|MERGE_RESOLUTION|>--- conflicted
+++ resolved
@@ -163,13 +163,7 @@
 
         else:
             if not os.path.isfile(config_path):
-<<<<<<< HEAD
-                raise ValueError(
-                    f"Your config path {config_path} is invalid. Please specify a valid config path."
-                )
-=======
                 raise ValueError(f"Your config path {config_path} is invalid. Please specify a valid config path.")
->>>>>>> 39f45613
 
             else:
                 print("Updating project config file.")
@@ -439,7 +433,6 @@
             shutil.rmtree(path, ignore_errors=True)
 
     def _write_image_sdata(
-<<<<<<< HEAD
         self,
         image,
         image_name,
@@ -447,9 +440,6 @@
         scale_factors=[2, 4, 8],
         chunks=(1, 1000, 1000),
         overwrite=False,
-=======
-        self, image, image_name, channel_names=None, scale_factors=[2, 4, 8], chunks=(1, 1000, 1000), overwrite=False
->>>>>>> 39f45613
     ):
         """
         Write the supplied image to the spatialdata object.
@@ -493,56 +483,6 @@
         # track that input image has been loaded
         self.input_image_status = True
 
-<<<<<<< HEAD
-=======
-    # def _write_segmentation_object_sdata(
-    #     self, segmentation_object, segmentation_label: str, classes: set = None, overwrite = False
-    # ):
-    #     # ensure that the segmentation object is converted to the scPortrait Labels2DModel
-    #     if not hasattr(segmentation_object.attrs, "cell_ids"):
-    #         segmentation_object = spLabels2DModel().convert(
-    #             segmentation_object, classes=classes
-    #         )
-
-    #     if overwrite:
-    #         self._force_delete_object(segmentation_label, "labels")
-
-    #     self.sdata.labels[segmentation_label] = segmentation_object
-    #     self.sdata.write_element(segmentation_label, overwrite=True)
-
-    #     self.log(f"Segmentation {segmentation_label} written to sdata object.")
-
-    # def _write_segmentation_sdata(
-    #     self,
-    #     segmentation,
-    #     segmentation_label: str,
-    #     classes: set = None,
-    #     chunks=(1000, 1000),
-    #     overwrite = False
-    # ):
-    #     transform_original = Identity()
-    #     mask = spLabels2DModel.parse(
-    #         segmentation,
-    #         dims=["y", "x"],
-    #         transformations={"global": transform_original},
-    #         chunks=chunks,
-    #     )
-
-    #     if not get_chunk_size(mask) == chunks:
-    #         mask.data = mask.data.rechunk(chunks)
-
-    #     self._write_segmentation_object_sdata(mask, segmentation_label, classes=classes, overwrite = overwrite)
-
-    def _write_table_object_sdata(self, table, table_name: str, overwrite=False):
-        if overwrite:
-            self._force_delete_object(table_name, "tables")
-
-        self.sdata.tables[table_name] = table
-        self.sdata.write_element(table_name, overwrite=False)
-
-        self.log(f"Table {table_name} written to sdata object.")
-
->>>>>>> 39f45613
     #### Functions for getting elements from sdata object #####
 
     def _load_seg_to_memmap(self, seg_name: List[str], tmp_dir_abs_path: str):
@@ -1042,9 +982,7 @@
 
         if self.nuc_seg_status or self.cyto_seg_status:
             if not self.segmentation_f.overwrite:
-                raise ValueError(
-                    "Segmentation already exists. Set overwrite=True to overwrite."
-                )
+                raise ValueError("Segmentation already exists. Set overwrite=True to overwrite.")
 
         elif self.input_image is not None:
             self.segmentation_f(self.input_image)
@@ -1070,9 +1008,7 @@
 
         if self.nuc_seg_status or self.cyto_seg_status:
             if not self.segmentation_f.overwrite:
-                raise ValueError(
-                    "Segmentation already exists. Set overwrite=True to overwrite."
-                )
+                raise ValueError("Segmentation already exists. Set overwrite=True to overwrite.")
 
         elif self.input_image is not None:
             self.segmentation_f.complete_segmentation(self.input_image)
