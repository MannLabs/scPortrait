--- conflicted
+++ resolved
@@ -175,15 +175,9 @@
         self.transform_time = stop_transform - start_transform
         return input_image
 
-<<<<<<< HEAD
     def return_empty_mask(self, input_image):
         _, x, y = input_image.shape
         self._save_segmentation_sdata(np.zeros((self.N_MASKS, x, y)), [])
-=======
-    def return_empty_mask(self, input_image: np.ndarray):
-        _, x, y = input_image.shape
-        self._save_segmentation_sdata(np.zeros((2, x, y)), [])
->>>>>>> 15a69689
 
     def _check_seg_dtype(self, mask: np.ndarray, mask_name: str) -> np.ndarray:
         if not isinstance(mask, self.DEFAULT_SEGMENTATION_DTYPE):
