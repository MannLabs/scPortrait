--- conflicted
+++ resolved
@@ -1,6 +1,6 @@
 import os
 import shutil
-from typing import List
+from typing import List, Tuple
 
 import datatree
 import xarray
@@ -19,9 +19,6 @@
     rechunk_image,
     remap_region_annotation_table,
 )
-
-<<<<<<< HEAD
-from typing import List, Tuple
 
 
 class sdata_filehandler(Logable):
@@ -35,11 +32,6 @@
         centers_name,
         debug=False,
     ):
-=======
-
-class sdata_filehandler(Logable):
-    def __init__(self, directory, sdata_path, input_image_name, nuc_seg_name, cyto_seg_name, centers_name, debug=False):
->>>>>>> 39f45613
         super().__init__(directory=directory, debug=debug)
 
         self.sdata_path = sdata_path
@@ -64,13 +56,7 @@
             segmentation_object = _sdata.labels[key]
 
             if not hasattr(segmentation_object.attrs, "cell_ids"):
-<<<<<<< HEAD
-                segmentation_object = spLabels2DModel().convert(
-                    segmentation_object, classes=None
-                )
-=======
                 segmentation_object = spLabels2DModel().convert(segmentation_object, classes=None)
->>>>>>> 39f45613
 
         return _sdata
 
@@ -121,15 +107,11 @@
     ### Write new objects to sdata ###
 
     def _write_segmentation_object_sdata(
-<<<<<<< HEAD
         self,
         segmentation_object,
         segmentation_label: str,
         classes: set = None,
         overwrite: bool = False,
-=======
-        self, segmentation_object, segmentation_label: str, classes: set = None, overwrite=False
->>>>>>> 39f45613
     ):
         _sdata = self._read_sdata()
 
@@ -148,16 +130,12 @@
         self._check_sdata_status()
 
     def _write_segmentation_sdata(
-<<<<<<< HEAD
         self,
         segmentation,
         segmentation_label: str,
         classes: set = None,
-        chunks: Tuple[int] = (1000, 1000),
+        chunks: Tuple[int, int] = (1000, 1000),
         overwrite: bool = False,
-=======
-        self, segmentation, segmentation_label: str, classes: set = None, chunks=(1000, 1000), overwrite=False
->>>>>>> 39f45613
     ):
         transform_original = Identity()
         mask = spLabels2DModel.parse(
@@ -170,22 +148,9 @@
         if not get_chunk_size(mask) == chunks:
             mask.data = mask.data.rechunk(chunks)
 
-<<<<<<< HEAD
-        self._write_segmentation_object_sdata(
-            mask, segmentation_label, classes=classes, overwrite=overwrite
-        )
-
-    def _write_points_object_sdata(
-        self, 
-        points, 
-        points_name: str, 
-        overwrite: bool = False
-    ):
-=======
         self._write_segmentation_object_sdata(mask, segmentation_label, classes=classes, overwrite=overwrite)
 
-    def _write_points_object_sdata(self, points, points_name: str, overwrite):
->>>>>>> 39f45613
+    def _write_points_object_sdata(self, points, points_name: str, overwrite: bool = False):
         _sdata = self._read_sdata()
 
         if overwrite:
@@ -196,23 +161,18 @@
 
         self.log(f"Points {points_name} written to sdata object.")
 
-    def _write_table_object_sdata(
-            self, 
-            table, 
-            table_name: str, 
-            overwrite: bool =False):
-        
-        #reconnect to sdata object
-        _sdata = self._read_sdata()
-        
+    def _write_table_object_sdata(self, table, table_name: str, overwrite: bool = False):
+        # reconnect to sdata object
+        _sdata = self._read_sdata()
+
         if overwrite:
-            self._force_delete_object(table_name, "tables")
+            self._force_delete_object(_sdata, table_name, "tables")
 
         _sdata.tables[table_name] = table
         _sdata.write_element(table_name, overwrite=False)
 
         self.log(f"Table {table_name} written to sdata object.")
-        
+
     ### Perform operations on sdata object ###
     def _get_centers(self, sdata, segmentation_label: str) -> PointsModel:
         if segmentation_label not in sdata.labels:
@@ -225,13 +185,7 @@
     def _add_centers(self, segmentation_label: str, overwrite=False) -> None:
         _sdata = self._read_sdata()
         centroids_object = self._get_centers(_sdata, segmentation_label)
-<<<<<<< HEAD
-        self._write_points_object_sdata(
-            centroids_object, self.centers_name, overwrite=overwrite
-        )
-=======
         self._write_points_object_sdata(centroids_object, self.centers_name, overwrite=overwrite)
->>>>>>> 39f45613
 
     def _load_input_image_to_memmap(self, tmp_dir_abs_path: str, image=None):
         """
