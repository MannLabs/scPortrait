"""SpatialData file handling utilities for scPortrait."""

import os
import shutil
from pathlib import Path
from typing import Any, Literal, TypeAlias

import numpy as np
import xarray
from alphabase.io import tempmmap
from anndata import AnnData
from spatialdata import SpatialData
from spatialdata.models import Image2DModel, Labels2DModel, PointsModel, ShapesModel, TableModel
from spatialdata.transformations.transformations import Identity

from scportrait.pipeline._base import Logable
from scportrait.pipeline._utils.spatialdata_helper import (
    calculate_centroids,
    get_chunk_size,
)
from scportrait.spdata.write._helper import add_element_sdata

ChunkSize2D: TypeAlias = tuple[int, int]
ChunkSize3D: TypeAlias = tuple[int, int, int]
ObjectType: TypeAlias = Literal["images", "labels", "points", "tables", "shapes"]


class sdata_filehandler(Logable):
    def __init__(
        self,
        directory: str,
        sdata_path: str,
        input_image_name: str,
        nuc_seg_name: str,
        cyto_seg_name: str,
        centers_name: str,
        debug: bool = False,
    ) -> None:
        """Initialize the SpatialData file handler.

        Args:
            directory: Base directory for operations
            sdata_path: Path to SpatialData file
            input_image_name: Name of input image in SpatialData
            nuc_seg_name: Name of nuclear segmentation
            cyto_seg_name: Name of cytoplasm segmentation
            centers_name: Name for cell centers
            debug: Enable debug mode
        """
        super().__init__(directory=directory, debug=debug)

        self.sdata_path = sdata_path
        self.input_image_name = input_image_name
        self.nuc_seg_name = nuc_seg_name
        self.cyto_seg_name = cyto_seg_name
        self.centers_name = centers_name

    def _check_empty_sdata(self) -> bool:
        """Check if SpatialData object is empty.

        Returns:
            Whether SpatialData object is empty
        """
        empty_sdata_keys = {".zattrs", ".zgroup", "zmetadata"}
        if os.path.exists(self.sdata_path):
            keys = set(os.listdir(self.sdata_path))
            if keys == empty_sdata_keys:
                return True
            else:
                return False
        else:
            return True

    def _create_empty_sdata(self) -> SpatialData:
        """Create an empty SpatialData object.

        Returns:
            SpatialData object without any data
        """
        _sdata = SpatialData()
        _sdata.attrs["sdata_status"] = {
            "input_images": False,
            "nucleus_segmentation": False,
            "cytosol_segmentation": False,
            "centers": False,
        }
        return _sdata

    def _read_sdata(self) -> SpatialData:
        """Read or create SpatialData object.

        Returns:
            SpatialData object
        """
        if os.path.exists(self.sdata_path):
            _sdata = SpatialData.read(self.sdata_path)

        else:
            _sdata = self._create_empty_sdata()
            _sdata.write(self.sdata_path, overwrite=True)

        return _sdata

    def get_sdata(self) -> SpatialData:
        """Get the SpatialData object.

        Returns:
            SpatialData object
        """
        return self._read_sdata()

<<<<<<< HEAD
=======
    def _force_delete_object(self, sdata: SpatialData, name: str, type: ObjectType) -> None:
        """Force delete an object from the SpatialData object and directory.

        Args:
            sdata: SpatialData object
            name: Name of object to delete
            type: Type of object ("images", "labels", "points", "tables", "shapes")
        """
        if name in sdata:
            del sdata[name]

        path = os.path.join(self.sdata_path, type, name)
        if os.path.exists(path):
            shutil.rmtree(path, ignore_errors=True)

>>>>>>> 24bc16b7
    def _check_sdata_status(self, return_sdata: bool = False) -> SpatialData | None:
        """Check status of SpatialData objects.

        Args:
            return_sdata: Whether to return the SpatialData object

        Returns:
            SpatialData object if return_sdata is True, otherwise None
        """
        _sdata = self._read_sdata()

        self.input_image_status = self.input_image_name in _sdata.images
        self.nuc_seg_status = self.nuc_seg_name in _sdata.labels
        self.cyto_seg_status = self.cyto_seg_name in _sdata.labels
        self.centers_status = self.centers_name in _sdata.points

        _sdata.attrs["sdata_status"] = {
            "input_images": self.input_image_status,
            "nucleus_segmentation": self.nuc_seg_status,
            "cytosol_segmentation": self.cyto_seg_status,
            "centers": self.centers_status,
        }

        _sdata.write_metadata()  # ensure the metadata is updated on file

        if return_sdata:
            return _sdata
        return None

    def _get_input_image(self, sdata: SpatialData) -> xarray.DataArray:
        """Get input image from SpatialData object.

        Args:
            sdata: SpatialData object

        Returns:
            Input image as xarray DataArray

        Raises:
            ValueError: If input image not found
        """
        assert sdata.attrs["sdata_status"]["input_images"], "Input image not found in sdata object."
        if isinstance(sdata.images[self.input_image_name], xarray.DataTree):
            input_image = sdata.images[self.input_image_name]["scale0"].image
        elif isinstance(sdata.images[self.input_image_name], xarray.DataArray):
            input_image = sdata.images[self.input_image_name].image

        return input_image

    ## write elements to sdata object
    def _write_image_sdata(
        self,
        image,
        image_name: str,
        channel_names: list[str] = None,
        scale_factors: list[int] = None,
        chunks: ChunkSize3D = (1, 1000, 1000),
        overwrite=False,
    ):
        """
        Write the supplied image to the spatialdata object.

        Args:
            image (dask.array): Image to be written to the spatialdata object.
            image_name (str): Name of the image to be written to the spatialdata object.
            channel_names list[str]: List of channel names for the image. Default is None.
            scale_factors list[int]: List of scale factors for the image. Default is [2, 4, 8]. This will load the image at 4 different resolutions to allow for fluid visualization.
            chunks (tuple): Chunk size for the image. Default is (1, 1000, 1000).
            overwrite (bool): Whether to overwrite existing data. Default is False.
        """
        _sdata = self._read_sdata()

        # check if the image is already a multi-scale image
        if isinstance(image, xarray.DataTree):
            # if so only validate the model since this means we are getting the image from a spatialdata object already
            # fix until #https://github.com/scverse/spatialdata/issues/528 is resolved
            Image2DModel().validate(image)
            if scale_factors is not None:
                Warning("Scale factors are ignored when passing a multi-scale image.")
        else:
            if scale_factors is None:
                scale_factors = [2, 4, 8]

            if isinstance(image, xarray.DataArray):
                # if so first validate the model since this means we are getting the image from a spatialdata object already
                # fix until #https://github.com/scverse/spatialdata/issues/528 is resolved
                Image2DModel().validate(image)

                if channel_names is not None:
                    Warning(
                        "Channel names are ignored when passing a single scale image in the DataArray format. Channel names are read directly from the DataArray."
                    )

                image = Image2DModel.parse(
                    image,
                    scale_factors=scale_factors,
                    c_coords=channel_names,
                    rgb=False,
                )

            else:
                if channel_names is None:
                    channel_names = [f"channel_{i}" for i in range(image.shape[0])]

                # transform to spatialdata image model
                transform_original = Identity()
                image = Image2DModel.parse(
                    image,
                    dims=["c", "y", "x"],
                    chunks=chunks,
                    c_coords=channel_names,
                    scale_factors=scale_factors,
                    transformations={"global": transform_original},
                    rgb=False,
                )

        add_element_sdata(_sdata, image, image_name, overwrite=overwrite)
        self.log(f"Image {image_name} written to sdata object.")
        self._check_sdata_status()

    def _write_segmentation_object_sdata(
        self,
        segmentation_object: Labels2DModel,
        segmentation_label: str,
        overwrite: bool = False,
    ) -> None:
        """Write segmentation object to SpatialData.

        Args:
            segmentation_object: Segmentation object to write
            segmentation_label: Label for the segmentation
            classes: Set of class names
            overwrite: Whether to overwrite existing data
        """
        _sdata = self._read_sdata()
        add_element_sdata(_sdata, segmentation_object, segmentation_label, overwrite=overwrite)
        self.log(f"Segmentation {segmentation_label} written to sdata object.")
        self._check_sdata_status()

    def _write_segmentation_sdata(
        self,
        segmentation: xarray.DataArray | np.ndarray,
        segmentation_label: str,
        chunks: ChunkSize2D = (1000, 1000),
        overwrite: bool = False,
    ) -> None:
        """Write segmentation data to SpatialData.

        Args:
            segmentation: Segmentation data to write
            segmentation_label: Label for the segmentation
            classes: Set of class names
            chunks: Chunk size for data storage
            overwrite: Whether to overwrite existing data
        """
        transform_original = Identity()
        mask = Labels2DModel.parse(
            segmentation, dims=["y", "x"], transformations={"global": transform_original}, chunks=chunks
        )

        if not get_chunk_size(mask) == chunks:
            mask.data = mask.data.rechunk(chunks)

        self._write_segmentation_object_sdata(mask, segmentation_label, overwrite=overwrite)

    def _write_points_object_sdata(self, points: PointsModel, points_name: str, overwrite: bool = False) -> None:
        """Write points object to SpatialData.

        Args:
            points: Points object to write
            points_name: Name for the points object
            overwrite: Whether to overwrite existing data
        """
        _sdata = self._read_sdata()
        add_element_sdata(_sdata, points, points_name, overwrite=overwrite)
        self.log(f"Points {points_name} written to sdata object.")
        self._check_sdata_status()

    def _write_table_sdata(
        self, adata: AnnData, table_name: str, segmentation_mask_name: str, overwrite: bool = False
    ) -> None:
        """Write anndata to SpatialData.

        Args:
            adata: AnnData object to write
            table_name: Name for the table object under which it should be saved
            segmentation_mask_name: Name of the segmentation mask that this table annotates
            overwrite: Whether to overwrite existing data

        Returns:
            None (writes to sdata object)
        """
        _sdata = self._read_sdata()

        assert isinstance(adata, AnnData), "Input data must be an AnnData object."
        assert segmentation_mask_name in _sdata.labels, "Segmentation mask not found in sdata object."

        # get obs and obs_indices
        obs = adata.obs
        if "cell_id" in obs.columns:
            obs_indices = obs["cell_id"]
        else:
            raise ValueError("Cell IDs not found in adata object.")

        # sanity checking
        assert len(obs_indices) == len(set(obs_indices)), "Instance IDs are not unique."
        cell_ids_mask = set(_sdata[f"{self.centers_name}_{segmentation_mask_name}"].index.values.compute())
        assert set(obs_indices).issubset(cell_ids_mask), "Instance IDs do not match segmentation mask cell IDs."

        obs["region"] = segmentation_mask_name
        obs["region"] = obs["region"].astype("category")

        adata.obs = obs
        table = TableModel.parse(
<<<<<<< HEAD
            adata, region=[segmentation_mask_name], region_key="region", instance_key="instance_id"
=======
            adata,
            region=[segmentation_mask_name],
            region_key="region",
            instance_key="cell_id",
>>>>>>> 24bc16b7
        )

        self._write_table_object_sdata(table, table_name, overwrite=overwrite)

    def _write_table_object_sdata(self, table: TableModel, table_name: str, overwrite: bool = False) -> None:
        """Write table object to SpatialData.

        Args:
            table: Table object to write
            table_name: Name for the table object
            overwrite: Whether to overwrite existing data
        """
        _sdata = self._read_sdata()
        add_element_sdata(_sdata, table, table_name, overwrite=overwrite)
        self.log(f"Table {table_name} written to sdata object.")
        self._check_sdata_status()

    def _write_shapes_object_sdata(self, shapes: ShapesModel, shapes_name: str, overwrite: bool = False) -> None:
        """Write shapes object to SpatialData.

        Args:
            shapes: Shapes object to write
            shapes_name: Name for the shapes object
            overwrite: Whether to overwrite existing data
        """
        _sdata = self._read_sdata()

        if overwrite:
            self._force_delete_object(_sdata, shapes_name, "shapes")

        _sdata.shapes[shapes_name] = shapes
        _sdata.write_element(shapes_name, overwrite=True)

        self.log(f"Shapes {shapes_name} written to sdata object.")

    def _get_centers(self, sdata: SpatialData, segmentation_label: str) -> PointsModel:
        """Get cell centers from segmentation.

        Args:
            sdata: SpatialData object
            segmentation_label: Label of segmentation to use

        Returns:
            Points model containing cell centers

        Raises:
            ValueError: If segmentation not found
        """
        if segmentation_label not in sdata.labels:
            raise ValueError(f"Segmentation {segmentation_label} not found in sdata object.")

        mask = sdata.labels[segmentation_label]
        if isinstance(mask, xarray.DataTree):
            mask = mask.scale0.image
        centers = calculate_centroids(mask)
        return centers

    def _add_centers(self, segmentation_label: str, overwrite: bool = False) -> None:
        """Add cell centers from segmentation.

        Args:
            segmentation_label: Label of segmentation to use
            overwrite: Whether to overwrite existing centers
        """
        _sdata = self._read_sdata()
        centroids_object = self._get_centers(_sdata, segmentation_label)
        centers_name = f"{self.centers_name}_{segmentation_label}"
        self._write_points_object_sdata(centroids_object, centers_name, overwrite=overwrite)

    ## load elements from sdata to a memory mapped array
    def _load_input_image_to_memmap(
        self, tmp_dir_abs_path: str | Path, image: np.typing.NDArray[Any] | None = None
    ) -> str:
        """Helper function to load the input image from sdata to memory mapped temp arrays for faster access.

        Loading happens in a chunked manner to avoid memory issues.

        Args:
            tmp_dir_abs_path: Absolute path to the directory where the memory mapped arrays should be stored.
            image: Optional pre-loaded image array to process.

        Returns:
            Path to the memory mapped array. Can be reconneted to using the `mmap_array_from_path`
            function from the alphabase.io.tempmmap module.

        Raises:
            ValueError: If input image is not found in sdata object.
        """
        if image is None:
            _sdata = self._check_sdata_status(return_sdata=True)

            if not self.input_image_status:
                raise ValueError("Input image not found in sdata object.")

            image = self._get_input_image(_sdata)
        shape = image.shape

        # initialize empty memory mapped arrays to store the data
        path_input_image = tempmmap.create_empty_mmap(shape=shape, dtype=image.dtype, tmp_dir_abs_path=tmp_dir_abs_path)

        input_image_mmap = tempmmap.mmap_array_from_path(path_input_image)

        Z: int | None = None
        if len(shape) == 3:
            C, Y, X = shape

        elif len(shape) == 4:
            Z, C, Y, X = shape

        if Z is not None:
            for z in range(Z):
                for c in range(C):
                    input_image_mmap[z][c] = image[z][c].compute()
        else:
            for c in range(C):
                input_image_mmap[c] = image[c].compute()

        # cleanup the cache
        del input_image_mmap, image

        return path_input_image

    def _load_seg_to_memmap(
        self,
        seg_name: list[str],
        tmp_dir_abs_path: str | Path,
    ) -> str:
        """Helper function to load segmentation masks from sdata to memory mapped temp arrays for faster access.

        Loading happens in a chunked manner to avoid memory issues.

        Args:
            seg_name: List of segmentation element names that should be loaded found in the sdata object.
                The segmentation elments need to have the same size.
            tmp_dir_abs_path: Absolute path to the directory where the memory mapped arrays should be stored.

        Returns:
            Path to the memory mapped array. Can be reconneted to using the `mmap_array_from_path`
            function from the alphabase.io.tempmmap module.

        Raises:
            AssertionError: If not all segmentation elements are found in sdata object or if shapes don't match.
        """
        _sdata = self._check_sdata_status(return_sdata=True)

        assert all(
            seg in _sdata.labels for seg in seg_name
        ), "Not all passed segmentation elements found in sdata object."

        seg_objects = [_sdata.labels[seg] for seg in seg_name]

        shapes = [seg.shape for seg in seg_objects]

        Z: int | None = None
        Y: int | None = None
        X: int | None = None
        for shape in shapes:
            if len(shape) == 2:
                if Y is None:
                    Y, X = shape
                else:
                    assert Y == shape[0]
                    assert X == shape[1]
            elif len(shape) == 3:
                if Z is None:
                    Z, Y, X = shape
                else:
                    assert Z == shape[0]
                    assert Y == shape[1]
                    assert X == shape[2]

        n_masks = len(seg_objects)

        if Z is not None and Y is not None and X is not None:
            shape = (n_masks, Z, Y, X)
        elif Y is not None and X is not None:
            shape = (n_masks, Y, X)
        else:
            raise ValueError("Unable to determine shape from segmentation masks")

        # initialize empty memory mapped arrays to store the data
        path_seg_masks = tempmmap.create_empty_mmap(
            shape=shape, dtype=seg_objects[0].data.dtype, tmp_dir_abs_path=tmp_dir_abs_path
        )

        seg_masks = tempmmap.mmap_array_from_path(path_seg_masks)

        for i, seg in enumerate(seg_objects):
            if Z is not None:
                for z in range(Z):
                    seg_masks[i][z] = seg.data[z].compute()
            else:
                seg_masks[i] = seg.data.compute()

        # cleanup the cache
        del seg_masks, seg_objects, seg

        return path_seg_masks<|MERGE_RESOLUTION|>--- conflicted
+++ resolved
@@ -109,8 +109,6 @@
         """
         return self._read_sdata()
 
-<<<<<<< HEAD
-=======
     def _force_delete_object(self, sdata: SpatialData, name: str, type: ObjectType) -> None:
         """Force delete an object from the SpatialData object and directory.
 
@@ -126,7 +124,6 @@
         if os.path.exists(path):
             shutil.rmtree(path, ignore_errors=True)
 
->>>>>>> 24bc16b7
     def _check_sdata_status(self, return_sdata: bool = False) -> SpatialData | None:
         """Check status of SpatialData objects.
 
@@ -341,14 +338,10 @@
 
         adata.obs = obs
         table = TableModel.parse(
-<<<<<<< HEAD
-            adata, region=[segmentation_mask_name], region_key="region", instance_key="instance_id"
-=======
             adata,
             region=[segmentation_mask_name],
             region_key="region",
             instance_key="cell_id",
->>>>>>> 24bc16b7
         )
 
         self._write_table_object_sdata(table, table_name, overwrite=overwrite)
